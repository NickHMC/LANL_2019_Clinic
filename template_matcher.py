#!/usr/bin/env python3
# coding:utf-8
"""
::

  Author:  LANL Clinic 2019 --<lanl19@cs.hmc.edu>
  Purpose: Attempt to match templates in a user specified area.
  Created: 2/16/20
"""

import cv2
import numpy as np
from baselines import baselines_by_squash
from spectrogram import Spectrogram
from ImageProcessing.Templates.templates import *
import scipy
if scipy.__version__ > "1.2.1":
    from imageio import imsave
else:
    from scipy.misc import imsave
from matplotlib import pyplot as plt
from matplotlib.patches import Rectangle
from sklearn_extra.cluster import KMedoids


#TODO Mask baselines before expanding the searchable region
#TODO Find a way to make a sorted list of coordinates from the image

#TODO 'Genetic' algorithm for finding templates (Not doing yet)


class TemplateMatcher():
    """
    Tries to find the local maximum from scores returned by various
    OpenCV template matching algorithms, based on user input.

    **Inputs to the constructor**

    - spectrogram: an instance of Spectrogram
    - start_point: (t, v), the coordinates at which to begin the search
    - template: a two-dimensional array that is read into to OpenCV as 
        a template image for matching.
    - span: (60) a 'radius' of pixels surrounding the starting point to 
        increase the searching space for the starting point.

    """

    def __init__(self, spectrogram, start_point, template, span=80, velo_scale=10, k=10):
        assert isinstance(spectrogram, Spectrogram)
        assert (len(template) > 0)

        self.spectrogram = spectrogram
        self.template = template[0]

        self.span = int(span)
        self.velo_scale = int(velo_scale)
        self.template_time_offset_index = int(template[1])
        self.template_velo_offset_index = int(template[2])
        self.k = int(k)

        self.zero_time_index = spectrogram._time_to_index(0)
        self.zero_velo_index = spectrogram._velocity_to_index(0)

        if start_point is None: 
            self.click = (self.zero_time_index, self.zero_velo_index)
        else:
            assert isinstance(start_point, tuple)
            self.click = start_point
        
        self.setup()



    def setup(self):

        velo_scale = self.velo_scale 
        time_index, velocity_index = self.click

        if time_index < 0:
            time_index = 0
        if velocity_index < 0:
            velocity_index = 0

        max_time_index = self.spectrogram.intensity.shape[1] - 1
        ending_time_index = time_index + self.span

        assert (ending_time_index < max_time_index)
        start_time = self.spectrogram.time[time_index]
        end_time = self.spectrogram.time[ending_time_index]

        max_velo_index = self.spectrogram.intensity.shape[0] - 1
        ending_velo_index = velocity_index + (velo_scale * self.span)

        assert (ending_velo_index < max_velo_index)
        start_velo = self.spectrogram.velocity[velocity_index]
        end_velo = self.spectrogram.velocity[ending_velo_index]

        zero_index = self.spectrogram._time_to_index(0)

        max_velo = self.spectrogram.velocity[max_velo_index]
        max_time = self.spectrogram.time[max_time_index]

        self.time_bounds = (time_index, ending_time_index) #indices, not actual time/velo values
        self.velo_bounds = (velocity_index, ending_velo_index)



    def crop_intensities(self, matrix):

        percentile_value = 90

        time_bounds = self.time_bounds
        velo_bounds = self.velo_bounds

        assert (velo_bounds[0] != velo_bounds[1])
        assert (time_bounds[0] != time_bounds[1])

        if velo_bounds[0] == 0: 
            flipped_velo_bounds = (-1*velo_bounds[1], -1)
        else:
            flipped_velo_bounds = (-1*velo_bounds[1], -1*velo_bounds[0])

        self.flipped_velo_bounds = flipped_velo_bounds

        sorted_matrix = sorted(matrix.flatten(), reverse=True)
        threshold_percentile = np.percentile(sorted_matrix, percentile_value)

        cleaned_matrix = np.where(matrix > threshold_percentile, matrix+threshold_percentile, threshold_percentile)
        # imsave("./original.png", cleaned_matrix[:])

        cleaned_matrix = np.flip(np.flip(cleaned_matrix), axis=1)
        # imsave("./flipped_original.png", cleaned_matrix[:])

        spec = cleaned_matrix[ flipped_velo_bounds[0]:flipped_velo_bounds[1], time_bounds[0]:time_bounds[1]]
        # imsave("./debug.png", spec[:])

        return spec



    def match(self):

        matrix = self.spectrogram.intensity
        cropped_spectrogram = self.crop_intensities(matrix)

        imsave("./im_template.png", self.template[:])
        imsave("./im_cropped_bg.png", cropped_spectrogram[:])

        img = cv2.imread('./im_cropped_bg.png', 0)
        img2 = img.copy()

        template = cv2.imread('./im_template.png', 0)
        w, h = template.shape[::-1]

        # # All 6 available comparison methods in a list
        # methods = ['cv2.TM_CCOEFF', 'cv2.TM_CCOEFF_NORMED', 'cv2.TM_CCORR',
        #             'cv2.TM_CCORR_NORMED', 'cv2.TM_SQDIFF', 'cv2.TM_SQDIFF_NORMED']

        # methods = ['cv2.TM_CCOEFF_NORMED', 'cv2.TM_SQDIFF', 'cv2.TM_SQDIFF_NORMED']

        methods = ['cv2.TM_SQDIFF', 'cv2.TM_SQDIFF_NORMED']  # the 'best' method for matching

        xcoords = []
        ycoords = []
        scores = []
        methodUsed = []

        for meth_i, meth in enumerate(methods):
            img = img2.copy()
            method = eval(meth)

            # Apply template Matching
            res = cv2.matchTemplate(img, template, method)
            min_val, max_val, min_loc, max_loc = cv2.minMaxLoc(res)

            #get all the matches:
            result2 = np.reshape(res, res.shape[0]*res.shape[1])
            sort = np.argsort(result2)

            best_k = []

            for i in range(self.k):
                best_k.append(np.unravel_index(sort[i], res.shape)[::-1])

            for point in best_k:

                methodUsed.append(meth_i)

                # If the method is TM_SQDIFF or TM_SQDIFF_NORMED, take minimum
                if method in [cv2.TM_SQDIFF, cv2.TM_SQDIFF_NORMED]:
                    top_left = point
                    scores.append(min_val)
                else:
                    top_left = point
                    scores.append(max_val)

                bottom_right = (top_left[0] + w, top_left[1] + h)

                velo_offset_index = self.template_velo_offset_index
                time_offset_index = self.template_time_offset_index

                real_velo_index = abs(self.flipped_velo_bounds[0] + bottom_right[1]) + velo_offset_index

                time_match = self.spectrogram.time[top_left[0]] * 1e6
                template_offset_time = self.spectrogram.time[time_offset_index] * 1e6
                start_time = self.spectrogram.time[self.zero_time_index] * 1e6 * -1
                time_offset = abs(self.spectrogram.time[self.time_bounds[0]] * 1e6)

                time_total = time_match + template_offset_time + start_time + time_offset

                true_velo = self.spectrogram.velocity[real_velo_index]

                xcoords.append(time_total)
                ycoords.append(true_velo)

            # cv2.rectangle(img, top_left, bottom_right, 255, thickness=1)
            # plt.subplot(121),plt.imshow(res,cmap = 'gray')
            # plt.title('Matching Result'), plt.xticks([]), plt.yticks([])
            # plt.subplot(122),plt.imshow(img,cmap = 'gray')
            # plt.title('Detected Point'), plt.xticks([]), plt.yticks([])
            # plt.suptitle(meth)
            # plt.show()

        return xcoords, ycoords, scores, methodUsed


    def find_kmedoids(self, xcoords, ycoords, clusters=4, random_state=0):
        assert(len(xcoords) == len(ycoords))
        X = np.zeros( (len(xcoords), 2) )
        for i in range(len(xcoords)):
            X[i] = [times[i], velos[i]]
        kmedoids = KMedoids(n_clusters=clusters, random_state=random_state).fit(X)
        cluster_centers = []
        for t,v in kmedoids.cluster_centers_:
            cluster_centers.append((t,v))
        return cluster_centers


    def mask_baselines(self):
        peaks, _, _ = baselines_by_squash(self.spectrogram)
        for peak in peaks:
            velo_index = self.spectrogram._velocity_to_index(peak)
            velo_index = velo_index - 10
            for i in range(velo_index, velo_index+20, 1):
                self.spectrogram.intensity[i][:] = 0


if __name__ == "__main__":
    """
    WHITE_CH1_SHOT/seg00.dig -- opencv_long_start_pattern4 span=200 
    WHITE_CH2_SHOT/seg00.dig -- opencv_long_start_pattern4 span=200 
    WHITE_CH3_SHOT/seg00.dig -- opencv_long_start_pattern4 span=200 
    WHITE_CH4_SHOT/seg00.dig -- ??? opencv_long_start_pattern4 span=200 

    BLUE_CH1_SHOT/seg00.dig -- opencv_long_start_pattern4 span=150 
    BLUE_CH2_SHOT/seg00.dig -- ??? opencv_long_start_pattern3 span=200
    BLUE_CH3_SHOT/seg00.dig -- opencv_long_start_pattern4 span=200

    CH_1_009/seg00.dig -- opencv_long_start_pattern2 span=200
    CH_3_009/seg00.dig -- opencv_long_start_pattern2 span=200
    CH_4_009/seg01.dig -- opencv_long_start_pattern2 span=200
    CH_4_009/seg02.dig -- opencv_long_start_pattern4 span=200

    """

<<<<<<< HEAD
    path = "/Users/trevorwalker/Desktop/Clinic/dig/WHITE_CH2_SHOT/seg00.dig"
    spec = Spectrogram(path, 0.0, 60.0e-6, overlap_shift_factor= 7/8, form='db')
=======
    path = "../dig/new/WHITE_CH2_SHOT/seg00.dig"
    spec = Spectrogram(path, 0.0, 60.0e-6, overlap_shift_factor= 1/8, form='db')
>>>>>>> eb5bf83e

    span = 200
    # gives user the option to click, by default it searches from (0,0)
    template_matcher = TemplateMatcher(spec, None, template=opencv_long_start_pattern5, span=span, k=20)
    
    # # masks the baselines to avoid matching with saturated signals and echoes
    # template_matcher.mask_baselines()

    times, velos, scores, methodUsed = template_matcher.match()

    # draw the space to search in, plot times and velos as red dots
    dv = spec.velocity[template_matcher.velo_scale * span]
    dt = spec.time[span] * 1e6
    ax = plt.gca()
    spec.plot(ax)

    colors = ['ro', 'bo', 'go', 'mo', 'ko', 'co']
    color_names = ['red', 'blue', 'green', 'magenta', 'black', 'cyan']

    # methods = ['TM_SQDIFF_NORMED', 'CCOEFF_NORMED', 'SQDIFF']

    # methods = ['CCOEFF', 'CCOEFF_NORMED', 'CCORR',
    #         'CCORR_NORMED', 'SQDIFF', 'SQDIFF_NORMED']

    # methods = ['CCOEFF_NORMED', 'SQDIFF', 'SQDIFF_NORMED']

    methods = ['SQDIFF', 'SQDIFF_NORMED']

    handles = []
    seen_handles = []
    for i in range(len(times)):
        # # added print statements to be read from the command line
        # print("time: ", times[i])
        # print("velocity: ", velos[i])
        # print("score: ", scores[i])
        # print("color: ", color_names[i%6])
        # print("color: ", color_names[methodUsed[i]])
        # print("method: ", methods[methodUsed[i]],'\n')

        # # plot the points in descending order, decreasing their opacity so the brightest points 
        # # can be visualized best. 
        # rank = (i % template_matcher.k)
        # if rank == 0:
        #     opacity = (1 / template_matcher.k)
        # else:
        #     opacity = ((template_matcher.k - rank) / template_matcher.k)
        # point_method = methods[methodUsed[i]]
        # point, = plt.plot(times[i], velos[i], colors[methodUsed[i]], markersize=2.5, alpha=opacity)

        # plot the point found from template matching in order from 'best' to 'worst' match
        point_method = methods[methodUsed[i]]
        point, = plt.plot(times[i], velos[i], colors[methodUsed[i]], markersize=2.5, alpha=.80)
        
        # add each method to the plot legend handle
        if point_method not in seen_handles:
            seen_handles.append(point_method)
            point.set_label(point_method)
            handles.append(point)
    
    # cluster coordinates received from template matching, find cluster centers and plot them
    centers = template_matcher.find_kmedoids(times, velos)
    for t,v in centers:
        center, = plt.plot(t, v, 'ko', markersize=4, alpha=.9)
    center.set_label("cluster center")
    handles.append(center)


    #update the legend with the current plotting handles
    plt.legend(handles=handles)

    #add the rectangle bounds where template matching is performed
    patch = Rectangle((0,0), dt, dv, fill=False, color='b', alpha=0.8)
    ax.add_patch(patch)

    # display plot
    plt.show()<|MERGE_RESOLUTION|>--- conflicted
+++ resolved
@@ -262,14 +262,8 @@
     CH_4_009/seg02.dig -- opencv_long_start_pattern4 span=200
 
     """
-
-<<<<<<< HEAD
-    path = "/Users/trevorwalker/Desktop/Clinic/dig/WHITE_CH2_SHOT/seg00.dig"
-    spec = Spectrogram(path, 0.0, 60.0e-6, overlap_shift_factor= 7/8, form='db')
-=======
     path = "../dig/new/WHITE_CH2_SHOT/seg00.dig"
     spec = Spectrogram(path, 0.0, 60.0e-6, overlap_shift_factor= 1/8, form='db')
->>>>>>> eb5bf83e
 
     span = 200
     # gives user the option to click, by default it searches from (0,0)
