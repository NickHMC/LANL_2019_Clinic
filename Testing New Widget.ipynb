{
 "cells": [
  {
   "cell_type": "code",
   "execution_count": 1,
   "metadata": {
    "ExecuteTime": {
<<<<<<< HEAD
     "end_time": "2019-11-08T18:39:40.854957Z",
     "start_time": "2019-11-08T18:39:39.494454Z"
=======
     "end_time": "2019-10-30T17:26:46.023316Z",
     "start_time": "2019-10-30T17:26:45.586057Z"
>>>>>>> b9f664aa
    }
   },
   "outputs": [],
   "source": [
    "%matplotlib widget\n",
    "import matplotlib.pyplot as plt\n",
    "import numpy as np\n",
    "from digfile import DigFile\n",
    "from spectrogram import Spectrogram\n",
    "from spectrum import Spectrum\n",
    "from spectrogram_widget import SpectrogramWidget\n",
    "import os"
   ]
  },
  {
   "cell_type": "code",
   "execution_count": null,
   "metadata": {
    "ExecuteTime": {
<<<<<<< HEAD
     "end_time": "2019-11-05T23:43:49.894599Z",
     "start_time": "2019-11-05T23:43:48.151356Z"
=======
     "end_time": "2019-10-30T17:26:46.682270Z",
     "start_time": "2019-10-30T17:26:46.024648Z"
>>>>>>> b9f664aa
    }
   },
   "outputs": [],
   "source": [
    "import wingdbstub"
   ]
  },
  {
   "cell_type": "code",
   "execution_count": null,
   "metadata": {
    "ExecuteTime": {
<<<<<<< HEAD
     "end_time": "2019-11-05T23:43:54.684105Z",
     "start_time": "2019-11-05T23:43:54.678872Z"
=======
     "end_time": "2019-10-30T17:26:48.900844Z",
     "start_time": "2019-10-30T17:26:48.897472Z"
>>>>>>> b9f664aa
    }
   },
   "outputs": [],
   "source": [
    "wingdbstub.Ensure()"
   ]
  },
  {
   "cell_type": "code",
   "execution_count": 2,
   "metadata": {
    "ExecuteTime": {
<<<<<<< HEAD
     "end_time": "2019-11-08T18:39:45.244841Z",
     "start_time": "2019-11-08T18:39:45.242122Z"
=======
     "end_time": "2019-10-30T17:26:49.042147Z",
     "start_time": "2019-10-30T17:26:49.037948Z"
>>>>>>> b9f664aa
    }
   },
   "outputs": [],
   "source": [
    "os.chdir('../dig')"
   ]
  },
  {
   "cell_type": "code",
   "execution_count": 3,
   "metadata": {
    "ExecuteTime": {
<<<<<<< HEAD
     "end_time": "2019-11-08T18:39:46.972714Z",
     "start_time": "2019-11-08T18:39:46.540628Z"
=======
     "end_time": "2019-10-30T17:26:50.372014Z",
     "start_time": "2019-10-30T17:26:49.724442Z"
>>>>>>> b9f664aa
    }
   },
   "outputs": [
    {
     "data": {
      "application/vnd.jupyter.widget-view+json": {
<<<<<<< HEAD
       "model_id": "833708ced5c040fdbcbdbfd8b830ac98",
=======
       "model_id": "4be9fff9f94f4e1ea67256f26808da13",
>>>>>>> b9f664aa
       "version_major": 2,
       "version_minor": 0
      },
      "text/plain": [
       "Canvas(toolbar=Toolbar(toolitems=[('Home', 'Reset original view', 'home', 'home'), ('Back', 'Back to previous …"
      ]
     },
     "metadata": {},
     "output_type": "display_data"
    },
    {
     "data": {
      "application/vnd.jupyter.widget-view+json": {
<<<<<<< HEAD
       "model_id": "a363c5382cfb459792052f0c12c1015a",
=======
       "model_id": "887ca232587745fbaa8e31ad6938d3a6",
>>>>>>> b9f664aa
       "version_major": 2,
       "version_minor": 0
      },
      "text/plain": [
       "HBox(children=(VBox(children=(ValueSlider(value=(0.0, 49.99999999999999), continuous_update=False, description…"
      ]
     },
     "metadata": {},
     "output_type": "display_data"
    }
   ],
   "source": [
    "sw = SpectrogramWidget('sample.dig', t_range=(0, 100))"
   ]
  },
  {
   "cell_type": "code",
   "execution_count": 4,
   "metadata": {
    "ExecuteTime": {
     "end_time": "2019-11-08T18:40:56.219957Z",
     "start_time": "2019-11-08T18:40:56.215430Z"
    }
   },
   "outputs": [
    {
     "data": {
      "text/plain": [
       "array([0.00000000e+00, 4.73022461e+00, 9.46044922e+00, ...,\n",
       "       1.93655396e+04, 1.93702698e+04, 1.93750000e+04])"
      ]
     },
     "execution_count": 4,
     "metadata": {},
     "output_type": "execute_result"
    }
   ],
   "source": [
    "sw.spectrogram.velocity"
   ]
  },
  {
   "cell_type": "code",
   "execution_count": null,
   "metadata": {
    "ExecuteTime": {
     "end_time": "2019-10-29T02:13:25.204975Z",
     "start_time": "2019-10-29T02:13:25.194155Z"
    }
   },
   "outputs": [],
   "source": [
    "fr = sw.peak.frame"
   ]
  },
  {
   "cell_type": "code",
   "execution_count": null,
   "metadata": {
    "ExecuteTime": {
     "end_time": "2019-10-30T17:27:02.105308Z",
     "start_time": "2019-10-30T17:27:02.099279Z"
    }
   },
   "outputs": [],
   "source": [
    "follower = sw.peak"
   ]
  },
  {
   "cell_type": "code",
   "execution_count": null,
<<<<<<< HEAD
=======
   "metadata": {
    "ExecuteTime": {
     "end_time": "2019-10-29T21:24:06.645859Z",
     "start_time": "2019-10-29T21:24:06.639256Z"
    }
   },
   "outputs": [],
   "source": [
    "slider.max = 120"
   ]
  },
  {
   "cell_type": "code",
   "execution_count": null,
   "metadata": {
    "ExecuteTime": {
     "end_time": "2019-10-29T21:23:34.115467Z",
     "start_time": "2019-10-29T21:23:34.087555Z"
    }
   },
   "outputs": [],
   "source": [
    "import ipywidgets as widgets\n",
    "from IPython.display import display\n",
    "slider = widgets.IntSlider(description=\"Point\", min=0, max=len(follower.results)-1, readout=True,value=0)\n",
    "slider.observe(lambda x: show_n(x['new']), names=\"value\")\n",
    "display(slider)"
   ]
  },
  {
   "cell_type": "code",
   "execution_count": 7,
>>>>>>> b9f664aa
   "metadata": {
    "ExecuteTime": {
     "end_time": "2019-10-30T17:27:08.224069Z",
     "start_time": "2019-10-30T17:27:08.156141Z"
    }
   },
<<<<<<< HEAD
   "outputs": [],
=======
   "outputs": [
    {
     "data": {
      "application/vnd.jupyter.widget-view+json": {
       "model_id": "2c18d23ce93d4372ba91aeefe37e28f7",
       "version_major": 2,
       "version_minor": 0
      },
      "text/plain": [
       "Canvas(toolbar=Toolbar(toolitems=[('Home', 'Reset original view', 'home', 'home'), ('Back', 'Back to previous …"
      ]
     },
     "metadata": {},
     "output_type": "display_data"
    },
    {
     "data": {
      "text/plain": [
       "Text(0.5, 0, '$v$ (m/s)')"
      ]
     },
     "execution_count": 7,
     "metadata": {},
     "output_type": "execute_result"
    }
   ],
>>>>>>> b9f664aa
   "source": [
    "fig = plt.figure()\n",
    "ax = fig.add_subplot(1,1,1)\n",
    "ax.set_xlabel(\"$v$ (m/s)\");"
   ]
  },
  {
   "cell_type": "code",
   "execution_count": null,
   "metadata": {
    "ExecuteTime": {
     "end_time": "2019-10-30T17:27:08.850218Z",
     "start_time": "2019-10-30T17:27:08.815369Z"
    }
   },
   "outputs": [],
   "source": [
    "from scipy.stats import moment\n",
    "def show_n(n):\n",
    "    res = follower.estimate_width(n)\n",
    "    pk = moment(res['power'], 1)\n",
    "    var = moment(res['power'], 2)\n",
    "    print(f\"pk = {pk:2f} and var = {var:2f}\")\n",
    "    ax.lines = []\n",
    "    n_low, n_high = res['indices']\n",
    "    v_indices = np.arange(n_low, n_high, 1)\n",
    "    velocities = sw.spectrogram.velocity[v_indices]\n",
    "    ax.plot(velocities, res['power'], 'ro', alpha=0.4)\n",
    "    c_velocities = np.linspace(velocities[0], velocities[-1], 10 * len(velocities))\n",
    "    curve = np.exp(-((c_velocities - res['center']) / res['width'])**2) * res['amplitude']\n",
    "    ax.plot(c_velocities, curve, 'k-', alpha=0.5)\n",
    "    ax.set_ylim(0, 1.1*res['power'].max())\n",
    "    ax.set_xlim(velocities[0], velocities[-1])"
   ]
  },
  {
   "cell_type": "code",
   "execution_count": null,
   "metadata": {
    "ExecuteTime": {
     "end_time": "2019-10-30T17:27:10.311486Z",
     "start_time": "2019-10-30T17:27:10.290204Z"
    }
   },
<<<<<<< HEAD
   "outputs": [],
=======
   "outputs": [
    {
     "name": "stdout",
     "output_type": "stream",
     "text": [
      "[23.494426042315308, 15.081919148637871, 7.742619518410722, 7.060430546748018, 4.985096420910391]\n",
      "pk = 0.000000 and var = 220.999703\n"
     ]
    }
   ],
>>>>>>> b9f664aa
   "source": [
    "show_n(32)"
   ]
  },
  {
   "cell_type": "code",
   "execution_count": 12,
   "metadata": {
    "ExecuteTime": {
     "end_time": "2019-10-30T17:29:06.653895Z",
     "start_time": "2019-10-30T17:29:06.612763Z"
    }
   },
   "outputs": [
    {
     "name": "stdout",
     "output_type": "stream",
     "text": [
      "[4.137530283037372, 4.137530283037372, 4.137530283037372, 4.137530283037372, 3.3097672717620346]\n",
      "pk = 0.000000 and var = 9589.580051\n"
     ]
    }
   ],
   "source": [
    "show_n(55)"
   ]
  },
  {
   "cell_type": "code",
   "execution_count": 14,
   "metadata": {
    "ExecuteTime": {
     "end_time": "2019-10-30T17:31:37.206616Z",
     "start_time": "2019-10-30T17:31:37.172506Z"
    }
   },
   "outputs": [
    {
     "name": "stdout",
     "output_type": "stream",
     "text": [
      "[31.51048628168521, 21.31635231359368, 13.217989952701258, 9.318153804745501, 6.463636365666054]\n",
      "pk = 0.000000 and var = 59.561817\n"
     ]
    }
   ],
   "source": [
    "show_n(100)"
   ]
  },
  {
   "cell_type": "code",
   "execution_count": null,
   "metadata": {
    "ExecuteTime": {
     "end_time": "2019-10-29T22:29:18.744586Z",
     "start_time": "2019-10-29T22:29:18.738837Z"
    }
   },
   "outputs": [],
   "source": [
    "xv, yv = ax.lines[0]._x, ax.lines[0]._y"
   ]
  },
  {
   "cell_type": "code",
   "execution_count": null,
   "metadata": {
    "ExecuteTime": {
     "end_time": "2019-10-29T02:13:32.375326Z",
     "start_time": "2019-10-29T02:13:32.260721Z"
    }
   },
   "outputs": [],
   "source": [
    "fr[['velocities']].plot()"
   ]
  },
  {
   "cell_type": "code",
   "execution_count": null,
   "metadata": {
    "ExecuteTime": {
     "end_time": "2019-10-25T20:01:36.844739Z",
     "start_time": "2019-10-25T20:00:20.603692Z"
    }
   },
   "outputs": [],
   "source": [
    "SpectrogramWidget('GEN3CH_4_009.dig');"
   ]
  },
  {
   "cell_type": "code",
   "execution_count": null,
   "metadata": {
    "ExecuteTime": {
     "end_time": "2019-10-13T06:23:44.950573Z",
     "start_time": "2019-10-13T06:23:42.039392Z"
    }
   },
   "outputs": [],
   "source": [
    "df = DigFile('GEN3CH_4_009.dig')\n",
    "df.extract('sample.dig', 0.0, 50.0e-6)"
   ]
  },
  {
   "cell_type": "code",
   "execution_count": null,
   "metadata": {
    "ExecuteTime": {
     "end_time": "2019-10-15T05:11:46.608895Z",
     "start_time": "2019-10-15T05:11:42.577095Z"
    }
   },
   "outputs": [],
   "source": [
    "SpectrogramWidget('sample.dig');"
   ]
  },
  {
   "cell_type": "code",
   "execution_count": null,
   "metadata": {
    "ExecuteTime": {
     "end_time": "2019-10-13T22:40:14.353115Z",
     "start_time": "2019-10-13T22:40:14.348803Z"
    }
   },
   "outputs": [],
   "source": [
    "tv = np.arange(0, 2*365.25, 0.1)\n",
    "theta = 62.0 + 20.0 * np.sin(2*np.pi*tv - 3*np.pi/4.0) + 15 * np.sin(2*np.pi*tv / 365.25 + 3 * np.pi/2)"
   ]
  },
  {
   "cell_type": "code",
   "execution_count": null,
   "metadata": {
    "ExecuteTime": {
     "end_time": "2019-10-13T22:32:00.493497Z",
     "start_time": "2019-10-13T22:32:00.466298Z"
    }
   },
   "outputs": [],
   "source": [
    "figgy = plt.figure()\n",
    "ax = figgy.add_subplot(1,1,1)"
   ]
  },
  {
   "cell_type": "code",
   "execution_count": null,
   "metadata": {
    "ExecuteTime": {
     "end_time": "2019-10-13T22:41:31.328566Z",
     "start_time": "2019-10-13T22:41:31.322805Z"
    }
   },
   "outputs": [],
   "source": [
    "ax.plot(tv, theta);"
   ]
  },
  {
   "cell_type": "code",
   "execution_count": null,
   "metadata": {
    "ExecuteTime": {
     "end_time": "2019-10-13T22:40:58.360018Z",
     "start_time": "2019-10-13T22:40:58.357151Z"
    }
   },
   "outputs": [],
   "source": [
    "ax.lines[0].set_xdata(theta)"
   ]
  },
  {
   "cell_type": "code",
   "execution_count": null,
   "metadata": {
    "ExecuteTime": {
     "end_time": "2019-10-13T22:42:11.600735Z",
     "start_time": "2019-10-13T22:42:11.596126Z"
    }
   },
   "outputs": [],
   "source": [
    "ax.set_xlim(0,365)"
   ]
  },
  {
   "cell_type": "code",
   "execution_count": null,
   "metadata": {
    "ExecuteTime": {
     "end_time": "2019-10-13T22:35:53.302995Z",
     "start_time": "2019-10-13T22:35:53.300548Z"
    }
   },
   "outputs": [],
   "source": [
    "ax.lines=[]"
   ]
  },
  {
   "cell_type": "code",
   "execution_count": null,
   "metadata": {
    "ExecuteTime": {
     "end_time": "2019-10-13T22:47:07.210257Z",
     "start_time": "2019-10-13T22:47:07.206700Z"
    }
   },
   "outputs": [],
   "source": [
    "4000. / 3600. / 24."
   ]
  },
  {
   "cell_type": "code",
   "execution_count": 3,
   "metadata": {
    "ExecuteTime": {
     "end_time": "2019-11-06T02:48:33.628342Z",
     "start_time": "2019-11-06T02:48:18.624384Z"
    }
   },
   "outputs": [
    {
     "data": {
      "application/vnd.jupyter.widget-view+json": {
       "model_id": "9b551772a13e4022865388332801094a",
       "version_major": 2,
       "version_minor": 0
      },
      "text/plain": [
       "Canvas(toolbar=Toolbar(toolitems=[('Home', 'Reset original view', 'home', 'home'), ('Back', 'Back to  previous…"
      ]
     },
     "metadata": {},
     "output_type": "display_data"
    },
    {
     "data": {
      "application/vnd.jupyter.widget-view+json": {
       "model_id": "bd50fb04ed924871bd88ef341b9b3048",
       "version_major": 2,
       "version_minor": 0
      },
      "text/plain": [
       "HBox(children=(VBox(children=(ValueSlider(value=(-2.0000000191134487e-06, 299.99999499999996), continuous_upda…"
      ]
     },
     "metadata": {},
     "output_type": "display_data"
    }
   ],
   "source": [
    "sw2 = SpectrogramWidget('GEN3CH_4_009.dig', t_range=(10, 25))"
   ]
  },
  {
   "cell_type": "code",
   "execution_count": null,
   "metadata": {
    "ExecuteTime": {
     "end_time": "2019-10-29T22:29:37.812825Z",
     "start_time": "2019-10-29T22:29:37.802282Z"
    }
   },
   "outputs": [],
   "source": [
    "yv"
   ]
  },
  {
   "cell_type": "code",
   "execution_count": null,
   "metadata": {
    "ExecuteTime": {
     "end_time": "2019-10-29T22:31:12.429674Z",
     "start_time": "2019-10-29T22:31:12.421190Z"
    }
   },
   "outputs": [],
   "source": [
    "zero = yv.sum()\n",
    "one = np.sum(xv * yv)\n",
    "two = np.sum(xv * xv * yv)\n",
    "mean = one / zero\n",
    "var = two / zero - mean**2\n",
    "stdev = np.sqrt(var)"
   ]
  },
  {
   "cell_type": "code",
   "execution_count": null,
   "metadata": {
    "ExecuteTime": {
     "end_time": "2019-10-29T22:31:17.381986Z",
     "start_time": "2019-10-29T22:31:17.372406Z"
    }
   },
   "outputs": [],
   "source": [
    "mean"
   ]
  },
  {
   "cell_type": "code",
   "execution_count": null,
   "metadata": {
    "ExecuteTime": {
     "end_time": "2019-10-29T22:31:33.180008Z",
     "start_time": "2019-10-29T22:31:33.169342Z"
    }
   },
   "outputs": [],
   "source": [
    "stdev"
   ]
  },
  {
   "cell_type": "code",
   "execution_count": null,
   "metadata": {},
   "outputs": [],
   "source": []
  }
 ],
 "metadata": {
  "kernelspec": {
   "display_name": "Python 3",
   "language": "python",
   "name": "python3"
  },
  "language_info": {
   "codemirror_mode": {
    "name": "ipython",
    "version": 3
   },
   "file_extension": ".py",
   "mimetype": "text/x-python",
   "name": "python",
   "nbconvert_exporter": "python",
   "pygments_lexer": "ipython3",
<<<<<<< HEAD
   "version": "3.7.5"
=======
   "version": "3.6.8"
  },
  "latex_envs": {
   "LaTeX_envs_menu_present": true,
   "autoclose": false,
   "autocomplete": true,
   "bibliofile": "biblio.bib",
   "cite_by": "apalike",
   "current_citInitial": 1,
   "eqLabelWithNumbers": true,
   "eqNumInitial": 1,
   "hotkeys": {
    "equation": "Ctrl-E",
    "itemize": "Ctrl-I"
   },
   "labels_anchors": false,
   "latex_user_defs": false,
   "report_style_numbering": false,
   "user_envs_cfg": false
>>>>>>> b9f664aa
  },
  "toc": {
   "base_numbering": 1,
   "nav_menu": {},
   "number_sections": true,
   "sideBar": true,
   "skip_h1_title": false,
   "title_cell": "Table of Contents",
   "title_sidebar": "Contents",
   "toc_cell": false,
   "toc_position": {},
   "toc_section_display": true,
   "toc_window_display": false
  }
 },
 "nbformat": 4,
 "nbformat_minor": 2
}<|MERGE_RESOLUTION|>--- conflicted
+++ resolved
@@ -5,13 +5,8 @@
    "execution_count": 1,
    "metadata": {
     "ExecuteTime": {
-<<<<<<< HEAD
      "end_time": "2019-11-08T18:39:40.854957Z",
      "start_time": "2019-11-08T18:39:39.494454Z"
-=======
-     "end_time": "2019-10-30T17:26:46.023316Z",
-     "start_time": "2019-10-30T17:26:45.586057Z"
->>>>>>> b9f664aa
     }
    },
    "outputs": [],
@@ -31,13 +26,8 @@
    "execution_count": null,
    "metadata": {
     "ExecuteTime": {
-<<<<<<< HEAD
      "end_time": "2019-11-05T23:43:49.894599Z",
      "start_time": "2019-11-05T23:43:48.151356Z"
-=======
-     "end_time": "2019-10-30T17:26:46.682270Z",
-     "start_time": "2019-10-30T17:26:46.024648Z"
->>>>>>> b9f664aa
     }
    },
    "outputs": [],
@@ -50,13 +40,8 @@
    "execution_count": null,
    "metadata": {
     "ExecuteTime": {
-<<<<<<< HEAD
      "end_time": "2019-11-05T23:43:54.684105Z",
      "start_time": "2019-11-05T23:43:54.678872Z"
-=======
-     "end_time": "2019-10-30T17:26:48.900844Z",
-     "start_time": "2019-10-30T17:26:48.897472Z"
->>>>>>> b9f664aa
     }
    },
    "outputs": [],
@@ -69,13 +54,8 @@
    "execution_count": 2,
    "metadata": {
     "ExecuteTime": {
-<<<<<<< HEAD
      "end_time": "2019-11-08T18:39:45.244841Z",
      "start_time": "2019-11-08T18:39:45.242122Z"
-=======
-     "end_time": "2019-10-30T17:26:49.042147Z",
-     "start_time": "2019-10-30T17:26:49.037948Z"
->>>>>>> b9f664aa
     }
    },
    "outputs": [],
@@ -88,24 +68,15 @@
    "execution_count": 3,
    "metadata": {
     "ExecuteTime": {
-<<<<<<< HEAD
      "end_time": "2019-11-08T18:39:46.972714Z",
      "start_time": "2019-11-08T18:39:46.540628Z"
-=======
-     "end_time": "2019-10-30T17:26:50.372014Z",
-     "start_time": "2019-10-30T17:26:49.724442Z"
->>>>>>> b9f664aa
     }
    },
    "outputs": [
     {
      "data": {
       "application/vnd.jupyter.widget-view+json": {
-<<<<<<< HEAD
        "model_id": "833708ced5c040fdbcbdbfd8b830ac98",
-=======
-       "model_id": "4be9fff9f94f4e1ea67256f26808da13",
->>>>>>> b9f664aa
        "version_major": 2,
        "version_minor": 0
       },
@@ -119,11 +90,7 @@
     {
      "data": {
       "application/vnd.jupyter.widget-view+json": {
-<<<<<<< HEAD
        "model_id": "a363c5382cfb459792052f0c12c1015a",
-=======
-       "model_id": "887ca232587745fbaa8e31ad6938d3a6",
->>>>>>> b9f664aa
        "version_major": 2,
        "version_minor": 0
       },
@@ -196,8 +163,6 @@
   {
    "cell_type": "code",
    "execution_count": null,
-<<<<<<< HEAD
-=======
    "metadata": {
     "ExecuteTime": {
      "end_time": "2019-10-29T21:24:06.645859Z",
@@ -230,16 +195,12 @@
   {
    "cell_type": "code",
    "execution_count": 7,
->>>>>>> b9f664aa
    "metadata": {
     "ExecuteTime": {
      "end_time": "2019-10-30T17:27:08.224069Z",
      "start_time": "2019-10-30T17:27:08.156141Z"
     }
    },
-<<<<<<< HEAD
-   "outputs": [],
-=======
    "outputs": [
     {
      "data": {
@@ -266,7 +227,6 @@
      "output_type": "execute_result"
     }
    ],
->>>>>>> b9f664aa
    "source": [
     "fig = plt.figure()\n",
     "ax = fig.add_subplot(1,1,1)\n",
@@ -311,9 +271,6 @@
      "start_time": "2019-10-30T17:27:10.290204Z"
     }
    },
-<<<<<<< HEAD
-   "outputs": [],
-=======
    "outputs": [
     {
      "name": "stdout",
@@ -324,7 +281,6 @@
      ]
     }
    ],
->>>>>>> b9f664aa
    "source": [
     "show_n(32)"
    ]
@@ -674,10 +630,7 @@
    "name": "python",
    "nbconvert_exporter": "python",
    "pygments_lexer": "ipython3",
-<<<<<<< HEAD
    "version": "3.7.5"
-=======
-   "version": "3.6.8"
   },
   "latex_envs": {
    "LaTeX_envs_menu_present": true,
@@ -696,7 +649,6 @@
    "latex_user_defs": false,
    "report_style_numbering": false,
    "user_envs_cfg": false
->>>>>>> b9f664aa
   },
   "toc": {
    "base_numbering": 1,
