#!/usr/bin/env python3
# coding:utf-8
"""
::
  Author:  LANL Clinic 2019 --<lanl19@cs.hmc.edu>
  Purpose: Attempt to follow a peak.
  Created: 10/18/19
"""

import numpy as np
from follower import Follower
from baselines import baselines_by_squash as bline
from ProcessingAlgorithms.Fitting.moving_average import moving_average


class PeakFollower(Follower):
    """
    A naive follower implementation that uses a local-region
    smoothing and then follows the local maximum.
    **Inputs to the constructor**
    - spectrogram: an instance of Spectrogram
    - start_point: (t, v), the coordinates at which to begin the search
                The time is in seconds. The velocity is in m/s.
    - span: (60) the number of pixels on either side of the starting value of v
      at which to search for a peak at the next time step.
    - smoothing: (4) the number of points on either side of a given velocity
      in a spectrum to average over to produce a smoothed representation of the
      spectrum prior to searching for a peak.
    - max_hop: (50) the largest change in v from the previous time step to consider
      as a continuation.
    """

    def __init__(self, spectrogram, start_point, span=80,
                 smoothing=4,  # average this many points on each side
                 max_hop=80,   # require peaks at successive time steps
                 # to be within this many velocity indices
                 debug = False # Do you want to print out debugging statements each loop?
                 ):
<<<<<<< HEAD
        super().__init__(spectrogram, start_point, span, debug=debug)
=======
        print("passed the callback.")
        super().__init__(spectrogram, start_point, span)
>>>>>>> 9f1e65f1
        self.smoothing = smoothing
        self.max_hop = max_hop
        peaks, dv, heights = bline(spectrogram)
        self.baselines = np.array(peaks)

<<<<<<< HEAD
        # It was passed in so we will assume that it is correct!
        self.results["velocities"].append(self.v_start)
        self.results["times"].append(self.t_start)
        self.results["time_index"].append(self.time_index)
        self.results['intensities'].append(self.spectrogram.intensity[self.spectrogram._velocity_to_index(self.v_start), self.time_index])
        self.results["velocity_index_spans"].append((self.spectrogram._velocity_to_index(self.v_start)-span, self.spectrogram._velocity_to_index(self.v_start) + span))

        self.time_index += 1
    def run(self):
=======
    def run(self, maxIter = 0):
>>>>>>> 9f1e65f1
        """
        Repeatedly call step until it fails.
        Returns the total intensity observed along the trajectory up to the number of iterations allowed by maxIter.
        If maxIter <= 0 then it will run until completion. 
        """
<<<<<<< HEAD
        print(f"The span size is {self.span}")
        print("The list of my times",self.results['times'])
        print("The list of my velocities", self.results['velocities'])
        while self.step():
=======
        while self.step(maxIter):
>>>>>>> 9f1e65f1
            pass
        eIter = len(self.results['intensities']) if maxIter <= 0 else maxIter
        return np.sum(self.results['intensities'][:eIter])
        

    def step(self, maxIter=0):
        """
        Attempt to fit a gaussian starting from the coeffients
        in the input parameter to intensities vs velocities.
        If coefficients is None or empty, guess reasonable values.
        The order of the parameters in the coefficients array is
        amplitude, center, width, and background.
        """
        velocities, intensities, p_start, p_end = self.data()

<<<<<<< HEAD
        if self.debug:
            print("The list of my times",self.results['times'])
            print("The list of my velocities", self.results['velocities'])
        
        if self.time_index >= self.spectrogram._time_to_index(self.spectrogram.probe_destruction_time):
            return False

=======
        print("The list of my times",self.results['times'])
        print("The list of my velocities", self.results['velocities'])
        if maxIter > 0:
            print("Max iter is breaking it.")
            if len(self.results['time_index']) >= maxIter:
                return False # We have done the maximum number of iterations.
>>>>>>> 9f1e65f1

        if self.smoothing:
            intensities = moving_average(intensities, n=self.smoothing)

        # generate an index array to sort the intensities (low to high)
        low_to_high = np.argsort(intensities)
        print("Check the new intensities")
        # remove any peaks that are too close to the baseline
        n = -1
        while True:
            mingap = np.min(
                np.abs(self.baselines - velocities[low_to_high[n]]))
            if mingap > 100:
                break
            n -= 1

        top = low_to_high[n]  # index of the tallest intensity peak
        v_high = velocities[top]

        # add this to our results
        self.results['velocity_index_spans'].append((p_start, p_end))
        self.results['time_index'].append(self.time_index)
        self.results['times'].append(
            self.spectrogram._point_to_time(self.time_index))
        self.results['velocities'].append(velocities[top])
        # we need to call transform to return to whatever format is being used
        # for the plot (?)
        self.results['intensities'].append(
            self.spectrogram.transform(intensities[top]))
        # on success we increment to the next time index
        self.time_index += 1

        if self.time_index >= len(self.time):
            return False  # we're out of data

        try:
            hop = v_high - self.results['velocities'][-2]
            hop = np.abs(hop / (velocities[1] - velocities[0]))
            return hop <= self.max_hop
        except IndexError:
            return True
        except Exception as eeps:
            print(eeps)
            return False<|MERGE_RESOLUTION|>--- conflicted
+++ resolved
@@ -36,18 +36,12 @@
                  # to be within this many velocity indices
                  debug = False # Do you want to print out debugging statements each loop?
                  ):
-<<<<<<< HEAD
         super().__init__(spectrogram, start_point, span, debug=debug)
-=======
-        print("passed the callback.")
-        super().__init__(spectrogram, start_point, span)
->>>>>>> 9f1e65f1
         self.smoothing = smoothing
         self.max_hop = max_hop
         peaks, dv, heights = bline(spectrogram)
         self.baselines = np.array(peaks)
 
-<<<<<<< HEAD
         # It was passed in so we will assume that it is correct!
         self.results["velocities"].append(self.v_start)
         self.results["times"].append(self.t_start)
@@ -56,23 +50,14 @@
         self.results["velocity_index_spans"].append((self.spectrogram._velocity_to_index(self.v_start)-span, self.spectrogram._velocity_to_index(self.v_start) + span))
 
         self.time_index += 1
-    def run(self):
-=======
+
     def run(self, maxIter = 0):
->>>>>>> 9f1e65f1
         """
         Repeatedly call step until it fails.
         Returns the total intensity observed along the trajectory up to the number of iterations allowed by maxIter.
         If maxIter <= 0 then it will run until completion. 
         """
-<<<<<<< HEAD
-        print(f"The span size is {self.span}")
-        print("The list of my times",self.results['times'])
-        print("The list of my velocities", self.results['velocities'])
-        while self.step():
-=======
         while self.step(maxIter):
->>>>>>> 9f1e65f1
             pass
         eIter = len(self.results['intensities']) if maxIter <= 0 else maxIter
         return np.sum(self.results['intensities'][:eIter])
@@ -88,7 +73,6 @@
         """
         velocities, intensities, p_start, p_end = self.data()
 
-<<<<<<< HEAD
         if self.debug:
             print("The list of my times",self.results['times'])
             print("The list of my velocities", self.results['velocities'])
@@ -96,21 +80,16 @@
         if self.time_index >= self.spectrogram._time_to_index(self.spectrogram.probe_destruction_time):
             return False
 
-=======
-        print("The list of my times",self.results['times'])
-        print("The list of my velocities", self.results['velocities'])
         if maxIter > 0:
-            print("Max iter is breaking it.")
             if len(self.results['time_index']) >= maxIter:
                 return False # We have done the maximum number of iterations.
->>>>>>> 9f1e65f1
 
         if self.smoothing:
             intensities = moving_average(intensities, n=self.smoothing)
 
         # generate an index array to sort the intensities (low to high)
         low_to_high = np.argsort(intensities)
-        print("Check the new intensities")
+
         # remove any peaks that are too close to the baseline
         n = -1
         while True:
