#!/usr/bin/env python3
# coding:utf-8
"""
::
  Author:  LANL Clinic 2019 --<lanl19@cs.hmc.edu>
  Purpose: Attempt to follow a peak.
  Created: 10/18/19
"""

import numpy as np
from follower import Follower
from baselines import baselines_by_squash as bline
from ProcessingAlgorithms.Fitting.moving_average import moving_average


class PeakFollower(Follower):
    """
    A naive follower implementation that uses a local-region
    smoothing and then follows the local maximum.
    **Inputs to the constructor**
    - spectrogram: an instance of Spectrogram
    - start_point: (t, v), the coordinates at which to begin the search
                The time is in seconds. The velocity is in m/s.
    - span: (60) the number of pixels on either side of the starting value of v
      at which to search for a peak at the next time step.
    - smoothing: (4) the number of points on either side of a given velocity
      in a spectrum to average over to produce a smoothed representation of the
      spectrum prior to searching for a peak.
    - max_hop: (50) the largest change in v from the previous time step to consider
      as a continuation.
    """

    def __init__(self, spectrogram, start_point, span=80,
                 smoothing=4,  # average this many points on each side
                 max_hop=80,   # require peaks at successive time steps
                 # to be within this many velocity indices
                 debug = False # Do you want to print out debugging statements each loop?
                 ):
        super().__init__(spectrogram, start_point, span, debug=debug)
        self.smoothing = smoothing
        self.max_hop = max_hop
        peaks, dv, heights = bline(spectrogram)
        self.baselines = np.array(peaks)

        # It was passed in so we will assume that it is correct!
        self.results["velocities"].append(self.v_start)
        self.results["times"].append(self.t_start)
        self.results["time_index"].append(self.time_index)
        self.results['intensities'].append(self.spectrogram.intensity[self.spectrogram._velocity_to_index(self.v_start), self.time_index])
        self.results["velocity_index_spans"].append((self.spectrogram._velocity_to_index(self.v_start)-span, self.spectrogram._velocity_to_index(self.v_start) + span))

        self.time_index += 1
<<<<<<< HEAD

=======
>>>>>>> f3d8eaaa
    def run(self, maxIter = 0):
        """
        Repeatedly call step until it fails.
        Returns the total intensity observed along the trajectory up to the number of iterations allowed by maxIter.
        If maxIter <= 0 then it will run until completion. 
        """
        while self.step(maxIter):
            pass
        eIter = len(self.results['intensities']) if maxIter <= 0 else maxIter
        return np.sum(self.results['intensities'][:eIter])
        

    def step(self, maxIter=0):
        """
        Attempt to fit a gaussian starting from the coeffients
        in the input parameter to intensities vs velocities.
        If coefficients is None or empty, guess reasonable values.
        The order of the parameters in the coefficients array is
        amplitude, center, width, and background.
        """
        velocities, intensities, p_start, p_end = self.data()

        if self.debug:
            print("The list of my times",self.results['times'])
            print("The list of my velocities", self.results['velocities'])
        
        if self.time_index >= self.spectrogram._time_to_index(self.spectrogram.probe_destruction_time):
            return False

        if maxIter > 0:
            if len(self.results['time_index']) >= maxIter:
                return False # We have done the maximum number of iterations.

        if self.smoothing:
            intensities = moving_average(intensities, n=self.smoothing)

        # generate an index array to sort the intensities (low to high)
        low_to_high = np.argsort(intensities)

        # remove any peaks that are too close to the baseline
        n = -1
        while True:
            mingap = np.min(
                np.abs(self.baselines - velocities[low_to_high[n]]))
            if mingap > 100:
                break
            n -= 1

        top = low_to_high[n]  # index of the tallest intensity peak
        v_high = velocities[top]

        # add this to our results
        self.results['velocity_index_spans'].append((p_start, p_end))
        self.results['time_index'].append(self.time_index)
        self.results['times'].append(
            self.spectrogram._point_to_time(self.time_index))
        self.results['velocities'].append(velocities[top])
        # we need to call transform to return to whatever format is being used
        # for the plot (?)
        self.results['intensities'].append(
            self.spectrogram.transform(intensities[top]))
        # on success we increment to the next time index
        self.time_index += 1

        if self.time_index >= len(self.time):
            return False  # we're out of data

        try:
            hop = v_high - self.results['velocities'][-2]
            hop = np.abs(hop / (velocities[1] - velocities[0]))
            return hop <= self.max_hop
        except IndexError:
            return True
        except Exception as eeps:
            print(eeps)
            return False<|MERGE_RESOLUTION|>--- conflicted
+++ resolved
@@ -50,10 +50,6 @@
         self.results["velocity_index_spans"].append((self.spectrogram._velocity_to_index(self.v_start)-span, self.spectrogram._velocity_to_index(self.v_start) + span))
 
         self.time_index += 1
-<<<<<<< HEAD
-
-=======
->>>>>>> f3d8eaaa
     def run(self, maxIter = 0):
         """
         Repeatedly call step until it fails.
