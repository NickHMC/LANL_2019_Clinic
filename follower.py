# coding:utf-8

"""
::

  Author:  LANL Clinic 2019 --<lanl19@cs.hmc.edu>
  Purpose: Attempt to follow a peak.
  Created: 10/18/19
"""

import numpy as np
import pandas as pd
from spectrogram import Spectrogram
from scipy.optimize import curve_fit
from ProcessingAlgorithms.Fitting.moving_average import normalize

import imageRot


class Follower:
    """
    Given a spectrogram and a starting point (t, v), a follower
    looks for a quasicontinuous local maximum through the spectrogram.
    This base class handles storage of the spectrogram reference, the
    starting point, and a span value describing the width of the
    neighborhood to search, centered on the previous found maximum.

    It also holds a results dictionary with several obligatory
    fields, to which a subclass may add. The required fields are

        velocity_index_spans: the range of point indices used
        times:                the times found (s)
        time_index:           the index of the time columns
        velocities:           the peak velocities
        intensities:          the intensity at the peak


    """

<<<<<<< HEAD
    def __init__(self, spectrogram:Spectrogram, start_point:tuple, span:int=80, rotate:bool=False):
=======
    def __init__(self, spectrogram:Spectrogram, start_point:tuple, span:int=80, rotate:bool=False, weightingVector:dict={}, debug = False):
>>>>>>> af66d9cd
        """
            Input:
                spectrogram: The object that we would like to trace a signal in.
                start_point: (t, v) The actual time and velocity values (not the indices)
                span: The number of velocity values up and down that you will check at the next time step.
                rotate: whether or not you want to use linear extrapolation and rotation at each time step.
                weightingVector: the weighting vector dictionary used to combine the available data into one matrix.
                    Values must sum to one. The default is {intensity: 1} meaning to use only the intensity data. 
                    It will be in the same order as the availableData.
                    If all the modes have been computed availableData will be
                        ['magnitude', 'angle', 'phase', 'real', 'imaginary', 'intensity']
                debug: Do you want to print debugging statements?
        """
<<<<<<< HEAD
=======

>>>>>>> af66d9cd
        self.spectrogram = spectrogram
        self.t_start , self.v_start = start_point
        self.span = span
        self.rotate = rotate
<<<<<<< HEAD
        if self.rotate:
            raise NotImplementedError("The rotate capacity for peak follower is not implemented.")

=======
        self.weightingVector = weightingVector if (weightingVector != {}) else {"intensity": 1}
        self.debug = debug
>>>>>>> af66d9cd

        # Now establish storage for intermediate results and
        # state. time_index is the index into the spectrogram.intensity
        # along the time axis.
        self.time_index = spectrogram._time_to_index(self.t_start)

        self.results = dict(
            velocity_index_spans=[],  # the range of points used for the fit
            times=[],                 # the times of the fits
            time_index=[],            # the corresponding point index in the time dimension
            velocities=[],            # the fitted center velocities
            intensities=[]            # the peak intensity
        )
        # for convenience, install pointers to useful fields in spectrogram
        self.velocity = self.spectrogram.velocity
        self.time = self.spectrogram.time
        self.intensity = self.spectrogram.intensity

        self.dV = self.velocity[1]-self.velocity[0]
        self.dT = self.time[1]-self.time[0]

    @property
    def v_of_t(self):
        "A convenience function for plotting; returns arrays for time and velocity"
        t = np.array(self.results['times'])
        v = np.array(self.results['velocities'])
        return t, v

    def data_range(self, n=-1):
        """
        Fetch the span of velocities and intensities to use for fitting.
        The default value of n (-1) indicates the last available point
        from the results dictionary. Earlier points are possible.
        """
        if self.rotate and len(self.results['velocities']) > 1:
            # Then we can use the last two velocities and time to extrapolate the line.
            prevVel = self.results['velocities'][-2:]
            prevTime = self.results['times'][-2:]

            coefficents = imageRot.computeFit(prevTime, prevVel)
            nextCenter = imageRot.extrapolate(coefficents, self.time[self.time_index])

            velocity_index = self.spectrogram._velocity_to_index(nextCenter)
            start_index = max(0, velocity_index - 2*self.span)
            end_index = min(velocity_index + 2*self.span,
                        len(self.spectrogram.velocity))
            
            return start_index, end_index, coefficents
            # Compute the angle.
        if len(self.results['velocities']) > 0:
            last_v = self.results['velocities'][n]
        else:
            last_v = self.v_start
        velocity_index = self.spectrogram._velocity_to_index(last_v)
        start_index = max(0, velocity_index - self.span)
        end_index = min(velocity_index + self.span,
                        len(self.spectrogram.velocity))
        return (start_index, end_index)

    def data(self, n=-1):
        if self.debug:
            print(self.spectrogram.availableData)


        if self.rotate and len(self.results['velocities']) > 1:

            start_index, end_index, coefficents = self.data_range(n)
            angle = imageRot.computeAngle(coefficents)

            startT = max(0, self.time_index - 2*self.span)
            endT = min(self.time_index + 2*self.span, len(self.time))

            intensities = self.intensity[start_index:end_index, startT:endT]

            rotated  = imageRot.rotate(intensities, angle)
            newIndices = [(x,y) for x in range(rotated.shape[0]) for y in range(rotated.shape[1])]

            rotatedIndices =  imageRot.computeIndices((np.array(intensities.shape[::-1])-1)/2, (np.array(rotatedIndices.shape[::-1])-1)/2, newIndices, -1*angle, (startT, start_index))

        
            
        start_index, end_index = self.data_range(n)
        output = np.zeros((end_index-start_index))
        for name in self.weightingVector.keys():
            data = getattr(self.spectrogram, name)
            dataForOutput = normalize(data) # Force every feature to have a zero mean and 1 sample standard deviation.
            output += dataForOutput[start_index:end_index, self.time_index]* self.weightingVector[name]    
            

        velocities = self.velocity[start_index:end_index]
        # intensities = self.intensity[start_index:end_index, self.time_index]
        return velocities, self.spectrogram.power(output), start_index, end_index

    @property
    def frame(self):
        """
        Return a pandas DataFrame holding the results of this
        following expedition, with an index of the times
        converted to microseconds.
        """
        microseconds = np.array(self.results['times']) * 1e6
        return pd.DataFrame(self.results, index=microseconds)

    def estimate_widths(self):
        """
        Assuming that some mechanism has been used to populate
        self.results with a path through the minefield, attempt to
        determine gaussian widths centered on these peaks, or very
        near them. There are a number of games we could play.
        We could alter the number of points used in computing the
        spectra; we could use finer time steps; we could establish
        a noise cutoff level...  In any case, I think it is likely
        most important to use true intensity values, not a logarithmic
        variant.
        """
        res = self.results
        # Prepare a spot for the uncertainties
        res['velocity_uncertainty'] = np.zeros(len(res['velocities']))
        for n in range(len(res['time_index'])):
            fit_res = self.estimate_width(n)
            res['velocities'][n] = fit_res['center']
            res['velocity_uncertainty'][n] = fit_res['width']
            res['intensities'][n] = fit_res['amplitude']

    def estimate_width(self, n, neighborhood=32):
        """
        Estimate the gaussian width of a peak
        """
        res = self.results
        time_index = res['time_index'][n]
        v_peak = res['velocities'][n]
        v_peak_index = self.spectrogram._velocity_to_index(v_peak)

        hoods, means, stdevs = [], [], []
        hood = neighborhood
        while hood > 1:
            n_low = max(0, v_peak_index - hood)
            n_high = min(v_peak_index + hood + 1, len(self.velocity))
            # fetch the true power values for this column of the spectrogram
            power = self.spectrogram.power(
                self.intensity[n_low:n_high, time_index])
            velocities = self.velocity[n_low:n_high]
            if hood == neighborhood:
                res = self.fit_gaussian(
                    self.velocity[n_low:n_high], power, v_peak)
                res['power'] = power
                res['indices'] = (n_low, n_high)
            mean, stdev = self.moments(velocities, power)
            hoods.append(hood)
            means.append(mean)
            stdevs.append(stdev)
            hood = hood // 2
        print(stdevs)
        #

        return res

    def moments(self, x, y):
        """
        Give an array x with equally spaced points and an
        array y holding corresponding intensities, with a 
        peak allegedly near the middle, use the first
        moment to estimate the center and the second moment
        to estimate the width of the peak
        """
        # Let's attempt to remove noise by axing points
        # below 5% of the peak
        threshold = y.max() * 0.05
        clean = np.array(y)
        clean[clean < threshold] = 0
        zero = clean.sum()
        one = np.sum(x * clean)
        two = np.sum(x * x * clean)
        mean = one / zero
        var = two / zero - mean**2
        stdev = np.sqrt(var)
        return (mean, stdev)

    def fit_gaussian(self, velocities, powers, center):
        """
        Given an array of intensities and a rough location of the peak,
        attempt to fit a gaussian and return the fitting parameters. The
        independent variable is "index" or "pixel" number. We assume that
        the noise level is zero, so we first fit to a gaussian with a
        baseline of 0 and a center of the given location.
        """

        def just_amp_width(x, *p):
            "p = (amplitude, width)"
            return p[0] * np.exp(-((x - center) / p[1])**2)

        def full_fit(x, *p):
            "p = (amplitude, width, center, background)"
            return p[3] + p[0] * np.exp(-((x - p[2]) / p[1]) ** 2)

        center_index = len(velocities) // 2
        dv = velocities[1] - velocities[0]
        coeffs = [powers[center_index], 4 * dv]  # initial guesses
        # estimate the amplitude
        coeff, var_matrix = curve_fit(
            just_amp_width, velocities, powers, p0=coeffs)

        # append coefficients to coeff for next fit
        new_coeff = [coeff[0], coeff[1], center, powers.mean()]
        final_coeff, var_matrix = curve_fit(
            full_fit, velocities, powers, p0=new_coeff
        )
        return dict(width=final_coeff[1],
                    amplitude=final_coeff[0],
                    center=final_coeff[2])
<|MERGE_RESOLUTION|>--- conflicted
+++ resolved
@@ -37,11 +37,7 @@
 
     """
 
-<<<<<<< HEAD
-    def __init__(self, spectrogram:Spectrogram, start_point:tuple, span:int=80, rotate:bool=False):
-=======
     def __init__(self, spectrogram:Spectrogram, start_point:tuple, span:int=80, rotate:bool=False, weightingVector:dict={}, debug = False):
->>>>>>> af66d9cd
         """
             Input:
                 spectrogram: The object that we would like to trace a signal in.
@@ -55,22 +51,15 @@
                         ['magnitude', 'angle', 'phase', 'real', 'imaginary', 'intensity']
                 debug: Do you want to print debugging statements?
         """
-<<<<<<< HEAD
-=======
-
->>>>>>> af66d9cd
         self.spectrogram = spectrogram
         self.t_start , self.v_start = start_point
         self.span = span
         self.rotate = rotate
-<<<<<<< HEAD
+        self.weightingVector = weightingVector if (weightingVector != {}) else {"intensity": 1}
+        self.debug = debug
         if self.rotate:
             raise NotImplementedError("The rotate capacity for peak follower is not implemented.")
 
-=======
-        self.weightingVector = weightingVector if (weightingVector != {}) else {"intensity": 1}
-        self.debug = debug
->>>>>>> af66d9cd
 
         # Now establish storage for intermediate results and
         # state. time_index is the index into the spectrogram.intensity
