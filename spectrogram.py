#! /usr/bin/env python3

import os
import sys
import re
import numpy as np
import matplotlib.pyplot as plt
from scipy import signal


class Spectrogram:
    """
    Representation of a photon Doppler velocimetry file stored in 
    the .dig format. On creation, the file header is read and processed;
    information in the top 512 bytes is stored in a notes dictionary.
    Information from the second 512-byte segment is decoded to infer
    the number of data points, the number of bytes per point, the 
    start time and sampling interval, and the voltage scaling.

    It is not completely transparent to me whether the voltage scaling
    information is useful to us. However, at the moment the integer samples
    are converted to floating point by scaling with the supplied voltage
    offset and step values.

    The actual data remain on disk and are loaded only as required either
    to generate a spectrogram for a range in time or a spectrum from a 
    shorter segment. The values are loaded from disk and decoded using
    the *values* method which takes a start time and either an end time
    or an integer number of points to include.
    """

    def __init__(self, filename):
        """
        We assume that the first 1024 bytes of the file contain ascii text
        describing the data in the file. The first 512 bytes may vary, but
        the second 512-byte chunk should include (in order) the following:
            the number of samples
            the format (8, 16, or 32)
            the sample period (s)
            the start time
            the voltage step
            offset voltage
        """
        self.filename = filename
        self.path = os.path.realpath(filename)
        _, ext = os.path.splitext(filename)
        self.ext = ext.lower()[1:]
        # Let's declare all the fields we expect the Spectrogram to hold
        self.t0 = 0.0
        self.dt = 0.0
        self.V0 = 0.0
        self.dV = 0.0
        self.bits = 8
        self.num_samples = 0
        self.wavelength = 1550.0e-9  # this is bad! We should fix it!
        self.notes = dict()
        if self.digfile:
            self.load_dig_file()
        else:
            print(f"I don't understand files with extension {ext}")

    @property
    def t_final(self):
        return self.t0 + self.dt * (self.num_samples - 1)

    @property
    def v_max(self):
        return self.wavelength * 0.25 / self.dt

    @property
    def digfile(self):
        """Is this Spectrogram drawn from a .dig file?"""
        return self.ext == 'dig'

    def load_dig_file(self):
        """
        A .dig file has a 1024-byte ascii header, typically followed by binary
        data. The first 512-byte segment has information specific to the
        particular device recording the data. The second 512-byte segment
        holds a list of values separated by carriage return-linefeed
        delimiters. The remaining space is padded with null bytes.
        """
        headerLength = 1024
        text = open(self.path, 'rb').read(headerLength).decode('ascii')
        top = [x.strip() for x in text[:headerLength//2].replace(
            "\000", "").split('\r\n') if x.strip()]
        self.decode_dig_header(top)

        bottom = [x.strip() for x in text[headerLength//2:].replace(
            "\000", "").split('\r\n') if x.strip()]
        self.headers = top

        # These fields are pretty short, but I think they're quite
        # descriptive. Do people think we should bulk them up?

        self.V0 = float(bottom[-1])  # voltage offset
        self.dV = float(bottom[-2])  # voltage interval
        self.t0 = float(bottom[-3])  # initial time
        self.dt = float(bottom[-4])  # sampling interval
        self.bits = int(bottom[-5])  # 8, 16, or 32
        self.num_samples = int(bottom[-6])
        self.bytes_per_point = self.bits // 8
        self.data_format = {1: np.uint8, 2: np.int16,
                            4: np.int32}[self.bytes_per_point]

        # We should pay attention to the endian-ness
        # We should probably adjust the datatype when we first decode the header,
        # rather than here. Can someone fix this?
        # Python stores the machine's endianess at sys.byteorder ('little'|'big')
        # The files we have seen so far are 'LSB', corresponding to 'little'
        # GEN3_CHANNEL1KEY001.dig header seems to have nothing about byte order
        if 'byte_order' in self.notes:
            native_order = 'MSB' if sys.byteorder == 'little' else 'LSB'
            if native_order != self.notes['byte_order']:
                self.data_format = np.dtype(
                    self.data_format).newbyteorder('S')  # swap the order

    def decode_dig_header(self, tList):
        """
        Maybe some help here?
        """
        instrument_spec_codes = {
            'BYT_N': 'binary_data_field_width',
            'BIT_N': 'bits',
            'ENC': 'encoding',
            'BN_F': 'number_format',
            'BYT_O': 'byte_order',
            'WFI': 'source_trace',
            'NR_P': 'number_pixel_bins',
            'PT_F': 'point_format',
            'XUN': 'x_unit',
            'XIN': 'x_interval',
            'XZE': 'post_trigger_seconds',
            'PT_O': 'pulse_train_output',
            'YUN': 'y_unit',
            'YMU': 'y_scale_factor',
            'YOF': 'y_offset',
            'YZE': 'y_component',
            'NR_FR': 'NR_FR'
        }
        for line in tList:
            if any(s in line for s in instrument_spec_codes):
                for xstr in line.split(';'):
                    m = re.match(r'([^ ]*) (.*)', xstr)
                    if m and m.group(1) in instrument_spec_codes:
                        key, val = instrument_spec_codes[m.group(
                            1)], m.group(2)
                        # Attempt to decode the value
                        try:
                            val = int(val)  # can we convert to an integer?
                        except:
                            try:
                                # if not, can we convert to a float?
                                val = float(val)
                            except:
                                pass
                        # add the property to ourself
                        self.notes[key] = val
                        # print(f"{key} ==> {val}")

    def point_number(self, time):
        "Return the point number corresponding to the given time"
        return int((time - self.t0) / self.dt)

    def __str__(self):
        return "\n".join([
            self.filename,
            f"{self.bits} bits" + f" {self.notes['byte_order']} first" if 'byte_order' in self.notes else "",
            f"{self.t0*1e6} µs to {(self.t0 + self.dt*self.num_samples)*1e6} µs in steps of {self.dt*1e12} ps"
        ])

    def values(self, tStart, ending):
        """
        Return a numpy array with the properly normalized voltages corresponding to this segment.
        The ending argument can be an integer representing the number of points to include,
        or it can be a floating-point number indicating the ending time.
        """
        offset = 1024 if self.digfile else 0
        offset += self.bytes_per_point * self.point_number(tStart)
        if isinstance(ending, int):
            nSamples = ending
        else:
<<<<<<< HEAD
            nSamples = 1 + \
                self.point_number(ending) - self.point_number(tStart)
=======
            nSamples = self.point_number(ending)
        """
>>>>>>> d9926274
        with open(self.path, 'rb') as f:
            f.seek(offset)
            buff = f.read(nSamples * self.bytes_per_point)
        """
        raw = np.fromfile(self.path, self.data_format)[int(tStart):int(tStart+nSamples)]

        #raw = np.frombuffer(buff, self.data_format, nSamples, 0)
        return raw * self.dV + self.V0

    def time_values(self, tStart, ending):
        """
        Return an array of time values corresponding to this interval. The arguments
        are the same as for the values method.
        """
        if isinstance(ending, int):
            nSamples = ending
            tFinal = tStart + (nSamples - 1) * self.dt
        else:
            tFinal = ending
            nSamples = 1 + int((tFinal - tStart) / self.dt)
        return np.linspace(tStart, tFinal, nSamples)

    def normalize(self, array, chunksize=4096, remove_dc=True):
        """
        Given an array of periodically sampled points, normalize to a
        peak amplitude of 1, possibly after removing dc in segments of
        chunksize.
        """
        if remove_dc:
            num_chunks, num_leftovers = divmod(len(array), chunksize)
            if num_leftovers:
                leftovers = array[-num_leftovers:]
                chunks = array[:num_chunks *
                               chunksize].reshape((num_chunks, chunksize))
                avg = np.mean(leftovers)
                leftovers -= avg
            else:
                chunks = array.reshape((num_chunks, chunksize))
            # compute the average of each chunk
            averages = np.mean(chunks, axis=1)
            # shift each chunk to have zero mean
            for n in range(num_chunks):
                chunks[n, :] -= averages[n]
            flattened = chunks.reshape(num_chunks * chunksize)
            if num_leftovers:
                flattened = np.concatenate((flattened, leftovers))
        else:
            flattened = array

        # Now normalize, making the largest magnitude 1
        peak = np.max(np.abs(array))
        return flattened / peak

    def spectrum(self, t, nSamples, remove_dc=True):
        """
        Compute a spectrum from nSamples centered at time t
        """
        from spectrum import Spectrum
        tStart = t - nSamples // 2 * self.dt
        if tStart < self.t0:
            tStart = self.t0
        raw = self.values(tStart, nSamples)
        return Spectrum(raw, self.dt, remove_dc)

    def spectrogram(self, tStart, tEnd,
                    fftSize=8192,
                    floor=0,
                    normalize=False,
                    remove_dc=False
                    ):
        """
        Compute a spectrogram. This needs work! There need to be
        lots more options that we either want to supply with
        default values or decode kwargs. But it should be a start.
        """
        vals = self.values(tStart, tEnd)
        if normalize:
            vals = self.normalize(
                vals, chunksize=fftSize, remove_dc=remove_dc)
        freqs, times, spec = signal.spectrogram(
            vals,
            1.0 / self.dt,  # the sample frequency
            # ('tukey', 0.25),
            nperseg=fftSize,
<<<<<<< HEAD
            noverlap=fftSize // 8,
            detrend="linear",  # could be constant,
            scaling="spectrum"
=======
>>>>>>> d9926274
        )
        times += tStart
        # Convert to a logarithmic representation and use floor to attempt
        # to suppress some noise.
        spec *= 2.0 / (fftSize * self.dt)
        spec = 20 * np.log10(spec + floor)
        # scale the frequency axis to velocity
        velocities = freqs * 0.5 * self.wavelength
        return {
            't': times,
            'v': velocities,
            'spectrogram': spec,
            'fftSize': fftSize,
            'floor': floor
        }

<<<<<<< HEAD
    def plot(self, axes, sgram, **kwargs):
        # max_vel=6000, vmin=-200, vmax=100):
        if 'max_vel' in kwargs:
            axes.set_ylim(top=kwargs['max_vel'])
            del kwargs['max_vel']
        pcm = axes.pcolormesh(sgram['t'] * 1e6, sgram['v'],
                              sgram['spectrogram'], **kwargs)
        plt.gcf().colorbar(pcm, ax=axes)
        axes.set_ylabel('Velocity (m/s)')
        axes.set_xlabel('Time ($\mu$s)')
        title = self.filename.split('/')[-1]
        axes.set_title(title.replace("_", "\\_"))


if __name__ == '__main__':
    sp = Spectrogram('sample.dig')
    print(sp)
    vals = sp.values(0, 50e-6)
    normed = sp.normalize(vals)
    normed.tofile('normed.csv', sep="\n", format="%.6f")
=======
    def plot(self, sgram, **kwargs): # max_vel=6000, vmin=-200, vmax=100):
        plt.figure()
        plt.ylabel('Velocity (m/s)')
        plt.xlabel('Time (s)')
        title = f"{self.filename} with a sliding window of "
        if 'max_vel' in kwargs:
            plt.ylim(top=kwargs['max_vel'])
        if 'sample_window' in kwargs:
            title += f"{kwargs['sample_window']} no overlap:"
        options = {}
        for key, val in kwargs.items():
            if key == 'max_vel' or key == 'sample_window': continue
            options[key] = val
        if "cmap" in options.keys():
            title += f"cmap: {options[key]}"
            plt.title(title)
        plt.pcolormesh(sgram['t'], sgram['v'], sgram['spectrogram'], **options)
        plt.colorbar()

        plt.show()
>>>>>>> d9926274
<|MERGE_RESOLUTION|>--- conflicted
+++ resolved
@@ -82,11 +82,11 @@
         """
         headerLength = 1024
         text = open(self.path, 'rb').read(headerLength).decode('ascii')
-        top = [x.strip() for x in text[:headerLength//2].replace(
+        top = [x.strip() for x in text[:headerLength // 2].replace(
             "\000", "").split('\r\n') if x.strip()]
         self.decode_dig_header(top)
 
-        bottom = [x.strip() for x in text[headerLength//2:].replace(
+        bottom = [x.strip() for x in text[headerLength // 2:].replace(
             "\000", "").split('\r\n') if x.strip()]
         self.headers = top
 
@@ -180,20 +180,16 @@
         if isinstance(ending, int):
             nSamples = ending
         else:
-<<<<<<< HEAD
             nSamples = 1 + \
                 self.point_number(ending) - self.point_number(tStart)
-=======
-            nSamples = self.point_number(ending)
-        """
->>>>>>> d9926274
+
         with open(self.path, 'rb') as f:
             f.seek(offset)
             buff = f.read(nSamples * self.bytes_per_point)
-        """
-        raw = np.fromfile(self.path, self.data_format)[int(tStart):int(tStart+nSamples)]
-
-        #raw = np.frombuffer(buff, self.data_format, nSamples, 0)
+
+        # raw = np.fromfile(self.path, self.data_format)[int(tStart):int(tStart+nSamples)]
+
+        raw = np.frombuffer(buff, self.data_format, nSamples, 0)
         return raw * self.dV + self.V0
 
     def time_values(self, tStart, ending):
@@ -271,12 +267,9 @@
             1.0 / self.dt,  # the sample frequency
             # ('tukey', 0.25),
             nperseg=fftSize,
-<<<<<<< HEAD
             noverlap=fftSize // 8,
             detrend="linear",  # could be constant,
             scaling="spectrum"
-=======
->>>>>>> d9926274
         )
         times += tStart
         # Convert to a logarithmic representation and use floor to attempt
@@ -293,7 +286,6 @@
             'floor': floor
         }
 
-<<<<<<< HEAD
     def plot(self, axes, sgram, **kwargs):
         # max_vel=6000, vmin=-200, vmax=100):
         if 'max_vel' in kwargs:
@@ -313,26 +305,4 @@
     print(sp)
     vals = sp.values(0, 50e-6)
     normed = sp.normalize(vals)
-    normed.tofile('normed.csv', sep="\n", format="%.6f")
-=======
-    def plot(self, sgram, **kwargs): # max_vel=6000, vmin=-200, vmax=100):
-        plt.figure()
-        plt.ylabel('Velocity (m/s)')
-        plt.xlabel('Time (s)')
-        title = f"{self.filename} with a sliding window of "
-        if 'max_vel' in kwargs:
-            plt.ylim(top=kwargs['max_vel'])
-        if 'sample_window' in kwargs:
-            title += f"{kwargs['sample_window']} no overlap:"
-        options = {}
-        for key, val in kwargs.items():
-            if key == 'max_vel' or key == 'sample_window': continue
-            options[key] = val
-        if "cmap" in options.keys():
-            title += f"cmap: {options[key]}"
-            plt.title(title)
-        plt.pcolormesh(sgram['t'], sgram['v'], sgram['spectrogram'], **options)
-        plt.colorbar()
-
-        plt.show()
->>>>>>> d9926274
+    normed.tofile('normed.csv', sep="\n", format="%.6f")