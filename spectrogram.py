--- conflicted
+++ resolved
@@ -193,13 +193,6 @@
 
         # Convert to a logarithmic representation and use floor to attempt
         # to suppress some noise.
-<<<<<<< HEAD
-        # I think the following is an attempt to normalize across
-        # different numbers of points per spectrum.
-
-
-=======
->>>>>>> f3d8eaaa
         self.histogram_levels = self.histo_levels(self.intensity)
 
         # the first index is frequency, the second time
@@ -329,8 +322,6 @@
             return tvals, vvals, ivals, self.phase[vel0:vel1+1, time0:time1+1]
 
         return tvals, vvals, ivals
-<<<<<<< HEAD
-=======
         
     def analyze_noise(self, **kwargs):
         """
@@ -382,7 +373,6 @@
         dub.n_bins = n_bins
         return dub
 
->>>>>>> f3d8eaaa
     def noise_level(self, percentile=0.75):
         """
         Estimate the noise level by sorting all intensities and
@@ -404,11 +394,7 @@
         vals = np.sum(self.power(self.intensity), axis=axis)
         vals /= np.max(vals)
         if dB:
-<<<<<<< HEAD
-            vals = 20 * np.log10(vals)
-=======
             vals = 10 * np.log10(vals)
->>>>>>> f3d8eaaa
         return vals
 
     def vertical_spike(self):
@@ -653,14 +639,12 @@
             dataToLookAt = self.transform(zData[:,:endTime]) if (data != "intensity" and transformData) else zData[:,:endTime]
 
             print(f"The current maximum of the colorbar is {np.max(dataToLookAt) } for the dataset {data}")
-<<<<<<< HEAD
-=======
             
->>>>>>> f3d8eaaa
             # Plot the start time estimate.
             axes.plot([self.estimatedStartTime_]*len(self.velocity), self.velocity, "k-", label = "Estimated Start Time", alpha = 0.75)
             # plt.legend()
             
+            print(f"The current maximum of the colorbar is {np.max(zData[:,:endTime])} for the dataset {data}")
             plt.gcf().colorbar(pcm, ax=axes)
             axes.set_ylabel('Velocity (m/s)', fontsize = 14)
             axes.set_xlabel('Time ($\mu$s)', fontsize = 14)
