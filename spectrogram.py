--- conflicted
+++ resolved
@@ -14,10 +14,7 @@
 from scipy.signal import find_peaks
 
 from ProcessingAlgorithms.preprocess.digfile import DigFile
-<<<<<<< HEAD
 from plotter import COLORMAPS
-=======
->>>>>>> 84a8302e
 
 DEFMAP = '3w_gby'
 
@@ -319,7 +316,6 @@
         vvals = self.velocity[vel0:vel1 + 1]
         ivals = self.intensity[vel0:vel1 + 1, time0:time1 + 1]
 
-<<<<<<< HEAD
         if complexData and phaseData:
             return tvals, vvals, ivals, self.complex[vel0:vel1+1, time0:time1+1], self.phase[vel0:vel1+1, time0:time1+1]
         elif complexData:
@@ -328,7 +324,6 @@
             return tvals, vvals, ivals, self.phase[vel0:vel1+1, time0:time1+1]
 
         return tvals, vvals, ivals
-=======
     def noise_level(self, percentile=0.75):
         """
         Estimate the noise level by sorting all intensities and
@@ -377,7 +372,6 @@
         # destruction
         return peak_times[0]
 
->>>>>>> 84a8302e
     # Routines to archive the computed spectrogram and reload from disk
 
     def _location(self, location, create=False):
