--- conflicted
+++ resolved
@@ -14,13 +14,7 @@
 from scipy.signal import find_peaks
 
 from ProcessingAlgorithms.preprocess.digfile import DigFile
-<<<<<<< HEAD
-from UI_Elements.plotter import COLORMAPS
-
-DEFMAP = '3w_gby'
-=======
 from UI_Elements.plotter import COLORMAPS, DEFMAP
->>>>>>> 8d797126
 
 
 class Spectrogram:
@@ -155,7 +149,7 @@
             modes = ['phase', 'complex', 'psd']
         else:
             modes = [modes]
-                
+
         self.availableData = modes
         if "complex" in modes:
             self.complex = []
@@ -219,10 +213,9 @@
 
         # Now compute the probe destruction time estimate.
         self.probeDestructionTime()
-        
+
         self.estimatedStartTime_ = None
         # self.estimateStartTime()
-
 
     def transform(self, vals):
         """
@@ -668,7 +661,6 @@
                         data != "intensity" and transformData) else zData[:, :endTime],
                     **kwargs)
 
-<<<<<<< HEAD
             dataToLookAt = self.transform(zData[:, :endTime]) if (
                 data != "intensity" and transformData) else zData[:, :endTime]
 
@@ -682,28 +674,15 @@
 
             print(
                 f"The current maximum of the colorbar is {np.max(zData[:,:endTime])} for the dataset {data}")
-=======
-            dataToLookAt = self.transform(zData[:,:endTime]) if (data != "intensity" and transformData) else zData[:,:endTime]
-            
-            if self.estimatedStartTime_ != None:
-                # Plot the start time estimate.
-                axes.plot([self.estimatedStartTime_]*len(self.velocity), self.velocity, "k-", label = "Estimated Start Time", alpha = 0.75)
-                # plt.legend()
-            
-            print(f"The current maximum of the colorbar is {np.max(zData[:,:endTime])} for the dataset {data}")
->>>>>>> 8d797126
+
             plt.gcf().colorbar(pcm, ax=axes)
             axes.set_ylabel('Velocity (m/s)', fontsize=14)
             axes.set_xlabel('Time ($\mu$s)', fontsize=14)
             axes.xaxis.set_tick_params(labelsize=12)
             axes.yaxis.set_tick_params(labelsize=12)
             title = self.data.filename.split('/')[-1]
-<<<<<<< HEAD
             axes.set_title(title.replace("_", "-") +
-                           f" {data} spectrogram", fontsize=24)
-=======
-            axes.set_title(title.replace("_", "-") + f" {data} spectrogram", fontsize = 18)
->>>>>>> 8d797126
+                           f" {data} spectrogram", fontsize=18)
 
             axes.set_xlim(left, right)
             # The None value is the default value and does not update the axes limits.
@@ -713,9 +692,9 @@
 
         return pcms, axes
 
-<<<<<<< HEAD
-    def save_fig(self, **kwargs):
-        """
+
+def save_fig(self, **kwargs):
+    """
         Prepare a plot and save the figure in appropriate
         size.
 
@@ -729,40 +708,38 @@
             - color_range
             - cmap
         """
-        from UI_Elements.plotter import COLORMAPS
-
-        if 'folder' in kwargs:
-            folder = kwargs.pop('folder')
-        else:
-            folder = os.path.join(os.path.split(
-                DigFile.dig_dir())[0], 'figs')
-
-        filename = kwargs.pop(
-            'filename') if 'filename' in kwargs else self.data.title
-        filename = filename.replace('/', '-')
-        extension = kwargs.pop(
-            'extension') if 'extension' in kwargs else '.jpg'
-        cmap = COLORMAPS[kwargs.pop(
-            'cmap') if 'cmap' in kwargs else '3w_gby']
-
-        # Attempt to set the color_range
-        if 'color_range' in kwargs:
-            color_range = kwargs.pop('color_range')
-        else:
-            # use the 90th percentile to set the floor
-            bottom = self.transform(self.histogram_levels['ones'][0])
-            top = bottom + 40
-            color_range = (bottom, top)
-
-        fig, axes = plt.subplots(figsize=(6, 4.5))
-        image = self.plot(axes, cmap=cmap, **kwargs)
-        image.set_clim(color_range)
-        where = os.path.join(folder, filename + extension)
-        fig.savefig(where)
-        print(f"Saved {where}")
-
-=======
->>>>>>> 8d797126
+    from UI_Elements.plotter import COLORMAPS
+
+    if 'folder' in kwargs:
+        folder = kwargs.pop('folder')
+    else:
+        folder = os.path.join(os.path.split(
+            DigFile.dig_dir())[0], 'figs')
+
+    filename = kwargs.pop(
+        'filename') if 'filename' in kwargs else self.data.title
+    filename = filename.replace('/', '-')
+    extension = kwargs.pop(
+        'extension') if 'extension' in kwargs else '.jpg'
+    cmap = COLORMAPS[kwargs.pop(
+        'cmap') if 'cmap' in kwargs else '3w_gby']
+
+    # Attempt to set the color_range
+    if 'color_range' in kwargs:
+        color_range = kwargs.pop('color_range')
+    else:
+        # use the 90th percentile to set the floor
+        bottom = self.transform(self.histogram_levels['ones'][0])
+        top = bottom + 40
+        color_range = (bottom, top)
+
+    fig, axes = plt.subplots(figsize=(6, 4.5))
+    image = self.plot(axes, cmap=cmap, **kwargs)
+    image.set_clim(color_range)
+    where = os.path.join(folder, filename + extension)
+    fig.savefig(where)
+    print(f"Saved {where}")
+
 
 if __name__ == '__main__':
     pass
