# coding:utf-8

"""
::
   Author:  LANL Clinic 2019 --<lanl19@cs.hmc.edu>
   Purpose: Compute a spectrogram from a DigFile
   Created: 9/20/19
"""

import os
import numpy as np
import matplotlib.pyplot as plt
from scipy import signal
from plotter import COLORMAPS

from ProcessingAlgorithms.preprocess.digfile import DigFile
<<<<<<< HEAD
=======
from plotter import COLORMAPS
>>>>>>> 96082d00

DEFMAP = 'blue-orange-div'

class Spectrogram:
    """

    A Spectrogram takes a DigFile and a time range, as
    well as plenty of options, and generates a spectrogram
    using scipy.signal.spectrogram.

    Required arguments to the constructor:
        digfile: either an instance of DigFile or the filename of a .dig file

    **Optional arguments and their (default) values**

    t_start: (digfile.t0) time of the first point to use in the spectrogram
    ending:  (None) either the time of the last point or a positive integer
             representing the number of points to use; if None, the final
             point in the digfile is used.
    wavelength: (1550.0e-9) the wavelength in meters
    points_per_spectrum: (8192) the number of values used to generate
        each spectrum. Should be a power of 2.
    overlap: (1/4) the fraction of points_per_spectrum to overlap in
        successive spectra. An overlap of 0 means that each sample is used
        in only one spectrum. The default value means that successive
        spectra share 1/4 of their source samples.
    window_function: (None) the window function used by signal.spectrogram.
        The default value implies a ('tukey', 0.25) window.
    form: ('db') whether to use power values ('power'), decibels ('db'),
        or log(power) ('log') in reporting spectral intensities.
    convert_to_voltage: (True) scale the integer values stored in the
        .dig file to voltage before computing the spectrogram. If False,
        the raw integral values are used.
    detrend: ("linear") the background subtraction method.
    complex_value: (False) do you want to maintain the phase information as well. 
    **Computed fields**

    time:      array of times at which the spectra are computed
    frequency: array of frequencies present in each spectrum
    velocity:  array of velocities corresponding to each spectrum
    intensity: two-dimensional array of (scaled) intensities, which
               is the spectrogram. The first index corresponds to
               frequency/velocity, the second to time.
    """

    # The following fields may be set with the spectrogram.set call using
    # kwargs
    _fields = ("points_per_spectrum",
               "overlap",
               "window_function",
               "form",
               "use_voltage",
               "detrend")

    def __init__(self,
                 digfile: DigFile,
                 t_start=None,
                 ending=None,
                 wavelength: float = 1550.0e-9,
                 points_per_spectrum: int = 8192,
                 overlap: float = 0.25,
                 window_function=None,  # 'hanning',
                 form: str = 'db',
                 convert_to_voltage: bool = True,
                 detrend: str = "linear",
                 **kwargs
                 ):
        """
        Keyword arguments we handle:

        mode: if 'complex', compute the complex spectrogram, which gets
              stored in self.complex
        scaling: 'spectrum' or 'density'
        """
        if isinstance(digfile, str):
            digfile = DigFile(digfile)
        if isinstance(digfile, DigFile):
            self.data = digfile
        else:
            print(isinstance(digfile, DigFile))
            print(type(digfile))
            print(digfile)

            raise TypeError("Unknown file type")

        self.t_start = t_start if t_start != None else self.data.t0
        p_start, p_end = self.data._points(self.t_start, ending)
        self.t_end = self.t_start + self.data.dt * (p_end - p_start + 1)

        self.wavelength = wavelength
        self.points_per_spectrum = points_per_spectrum
        self.overlap = overlap
        self.window_function = window_function
        self.form = form
        self.use_voltage = convert_to_voltage
        self.detrend = detrend

        # the following will be set by _calculate
        self.time = None
        self.frequency = None
        self.velocity = None
        self.intensity = None
        # This will contain the intensity values if possible.
        # Otherwise it will contain the phase or angle information.
        # Containment determined by the value of computeMode.

        # This will only get set if self.complex_value is True
        self.orig_spec_output = None

        # deal with kwargs

        self.computeMode = "psd"  # This stands for power spectrum density.
        if "mode" in kwargs:
            available = ["psd", "complex", "magnitude", "angle", "phase"]
            desired = kwargs["mode"]
            if desired in available:
                self.computeMode = desired
            else:
                # Default to "all", but display error to the user. 
                # If the user specifies a mode that does not exist.
                kwargs["mode"] = "all"
                self.computeMode = "all"

        try:
            if False:
                self._load()
            else:
                raise Exception()
        except:
            self._compute(ending, **kwargs)
            # self._save()

    def _compute(self, ending, **kwargs):
        """
        Compute a spectrogram. This needs work! There need to be
        lots more options that we either want to supply with
        default values or decode kwargs. But it should be a start.
        """
        if self.use_voltage:
            vals = self.data.values(self.t_start, ending)
        else:
            vals = self.data.raw_values(self.t_start, ending)

        # possible modes are 'psd', 'complex', 'magnitude',
        # 'angle', and 'phase'
        mode = kwargs.get('mode', 'psd')
        scaling = kwargs.get('scaling', 'spectrum')
        if mode in ('angle', 'phase'):
            modes = [mode, 'psd']
        elif mode == "all":
            modes = ["complex", "magnitude", "angle", "phase", "psd"]
        else:
            modes = [mode]
        
        self.availableData = modes

        for mode in modes:
            freqs, times, spec = signal.spectrogram(
                vals,
                1.0 / self.data.dt,  # the sample frequency
                window=self.window_function if self.window_function else (
                    'tukey', 0.25),
                nperseg=self.points_per_spectrum,
                noverlap=int(self.overlap * self.points_per_spectrum),
                detrend=self.detrend,  # could be constant,
                scaling=scaling,
                mode=mode
            )
            spec *= 2.0 / (self.points_per_spectrum * self.data.dt)
            setattr(self, mode, spec)
            self.orig_spec_output = spec


        times += self.t_start

        # Attempt to deduce baselines
        # baselines = np.sum(spec, axis=1)

        # Convert to a logarithmic representation and use floor to attempt
        # to suppress some noise.
        # I think the following is an attempt to normalize across
        # different numbers of points per spectrum.
        # if True:
        #     spec *= 2.0 / (self.points_per_spectrum * self.data.dt)

        if mode == 'complex':
            self.complex = spec
            self.intensity = np.abs(spec)
            self.intensity *= self.intensity
        else:
            self.intensity = self.transform(spec)
        self.histogram_levels = self.histo_levels(self.intensity)

        # the first index is frequency, the second time
        self.frequency = freqs
        self.time = times

        # scale the frequency axis to velocity
        self.velocity = freqs * 0.5 * self.wavelength  # velocities

        # Now compute the probe destruction time.
        self.probeDestructionTime()

    def transform(self, vals):
        """
        Perform any modification to values dictated by the value of self.form
        """
        epsilon = 1e-10
        if self.form == 'db':
            return 10 * np.log10(vals + epsilon) # Since you are already starting with power.
        if self.form == 'log':
            return np.log10(vals + epsilon)
        return vals

    def histo_levels(self, array: np.ndarray):
        """
        Sort a one-dimensional version of the array and report a vector of
        the values at 0%, 1%, ..., 100%
        """
        vals = array.flatten()
        vals.sort()
        indices = np.asarray(np.linspace(
            0, len(vals) - 1, 11), dtype=np.uint32)
        ladder = {'tens': vals[indices], }
        indices = np.linspace(indices[-2], indices[-1], 11, dtype=np.uint32)
        ladder['ones'] = vals[indices]
        indices = np.linspace(indices[-2], indices[-1], 11, dtype=np.uint32)
        ladder['tenths'] = vals[indices]
        return ladder

    def set(self, **kwargs):
        """
        Update the spectrogram to use the new parameters
        specified in the keyword arguments. If any changes cause
        the underlying values to change, recompute the spectrogram.
        """
        changed = False
        for field in self._fields:
            if field in kwargs and kwargs[field] != getattr(self, field):
                changed = True
                setattr(self, field, kwargs[field])
        if changed:
            self._compute(None)

    def __str__(self):
        return ", ".join(
            [str(x) for x in
             [self.data.filename,
              f"{self.points_per_spectrum} / {self.overlap*self.points_per_spectrum}",
              self.form,
              self.intensity.shape
              ]
             ])

    def _point_to_time(self, p: int):
        "Map a point index to a time"
        return self.time[p]

    def _time_to_index(self, t: float):
        "Map a time to a point number"
        p = (t - self.t_start) / (self.time[1] - self.time[0])
        p = int(0.5 + p)  # round to an integer
        if p < 0:
            return 0
        return min(p, len(self.time) - 1)

    def _velocity_to_index(self, v: float):
        "Map a velocity value to a point number"
        p = (v - self.velocity[0]) / (self.velocity[1] - self.velocity[0])
        p = int(0.5 + p)  # round
        if p < 0:
            return 0
        return min(p, -1 + len(self.velocity))

    def slice(self, time_range, velocity_range):
        """
        Input:
            time_range: Array/Tuple/List of times (t0, t1)
                t1 should be greater than t0 but we will handle the other case
            velocity_range: Array/Tuple/List of velocities (v0, v1)
                v1 should be greater than v0 but we will handle the other case
        Output:
            4 arrays time, velocity, intensity, original_spec
            time: the time values used in the measurement from t0 to t1 inclusive.
            velocity: the velocity values measured from v0 to v1 inclusive.
            intensity: the corresponding intensity values that we measured.
            original_spec: the output of the rolling FFT that we used. Depends on
                the value of self.computeMode
        """
        if time_range == None:
            time0, time1 = 0, len(self.time) - 1
        else:
            time0, time1 = [self._time_to_index(t) for t in time_range]
        if velocity_range == None:
            vel0, vel1 = 0, len(self.velocity) - 1
        else:
            vel0, vel1 = [self._velocity_to_index(v) for v in velocity_range]
        if time0 > time1:
            time0, time1 = time1, time0  # Then we will just swap them.
        if vel0 > vel1:
            # Then we will just swap them so that we can index normally.
            vel0, vel1 = vel1, vel0
        tvals = self.time[time0:time1 + 1]
        vvals = self.velocity[vel0:vel1 + 1]
        ivals = self.intensity[vel0:vel1 + 1, time0:time1 + 1]
<<<<<<< HEAD
        # ovals = self.orig_spec_output[vel0:vel1 + 1, time0:time1 + 1]
        return tvals, vvals, ivals#, ovals

=======
        if self.computeMode != "psd":
            ovals = self.orig_spec_output[vel0:vel1 + 1, time0:time1 + 1]
            return tvals, vvals, ivals, ovals
        return tvals, vvals, ivals
>>>>>>> 96082d00
    # Routines to archive the computed spectrogram and reload from disk

    def _location(self, location, create=False):
        """

        """
        if location == "":
            location = os.path.splitext(self.data.path)[0] + \
                '.spectrogram'
        if os.path.exists(location) and not os.path.isdir(location):
            raise FileExistsError
        if not os.path.exists(location) and create:
            os.mkdir(location)
        return location

    def _save(self, location=""):
        """
        Save a representation of this spectrogram.
        The format is a folder holding the three numpy arrays
        and a text file with the parameters.
        If the location is a blank string, the folder has
        the name of the digfile, with .dig replaced by .spectrogram.
        """
        location = self._location(location, True)
        with open(os.path.join(location, "properties"), 'w') as f:
            for field in self._fields:
                f.write(f"{field}\t{getattr(self,field)}\n")
        np.savez_compressed(
            os.path.join(location, "vals"),
            velocity=self.velocity,
            frequency=self.frequency,
            time=self.time,
            intensity=self.intensity)

    def _load(self, location=""):
        location = self._location(location)
        if not os.path.isdir(location):
            raise FileNotFoundError
        try:
            with open(os.path.join(
                    location, "properties"), 'r') as f:
                for line in f.readlines():
                    field, value = line.split('\t')
                    assert value == getattr(field)
            loaded = np.load(os.path.join(location, "vals"))
            for k, v in loaded.items():
                setattr(self, k, v)
            return True
        except Exception as eeps:
            print(eeps)
        return False

    @property
    def max(self):
        """The maximum intensity value"""
        return self.intensity.max()

    @property
    def min(self):
        """The minimum intensity value"""
        return self.intensity.min()

    @property
    def v_max(self):
        return self.wavelength * 0.25 / self.data.dt

    def power(self, values):
        """
        Given an np.array of intensity values from the spectrogram,
        return the corresponding power values (undoing any logarithms,
        if necessary).
        """
        if self.form == 'db':
            return np.power(10.0, 0.05 * values)
        if self.form == 'log':
            return np.power(10.0, values)
        return values

    def signal_to_noise(self):
        """
        Give an approximate signal to noise ratio for each time slice.
        Max/Mean
        """
        timeVelInten = np.transpose(self.intensity)
        answer = np.zeros(len(self.time))
        for ind in range(len(self.time)):
            answer[ind] = np.max(timeVelInten[ind]) / \
                np.mean(timeVelInten[ind])
        return answer

    def probeDestructionTime(self):
        """
        Compute an approximate value for the probe destruction time based
        upon the maximum total intensity for each time slice.
        """
        totalInten = np.sum(self.intensity, axis=0)
        maxInten = np.max(totalInten)
        inds = np.where(totalInten == maxInten)
        self.probe_destruction_time = self.time[inds][0]
        self.probe_destruction_index = inds[0][0]

        # Compute the maximum single intensity value and use that as another
        # estimate of probe destruction. Choose the smaller of the two options.
        a = self.max
        maxArray = np.max(self.intensity, axis=0)
        inds2 = np.where(maxArray == a)
        self.probe_destruction_index_max = inds2[0][0]
        if False:
            print("The value of PD index using the max estimate is", self.probe_destruction_index_max, "it has type", type(self.probe_destruction_index_max))
            print("The time array has shape", self.time.shape)

        self.probe_destruction_time_max = self.time[self.probe_destruction_index_max]

    def plotHist(self, fig = None, minFrac=0.0, maxFrac = 1.0, numBins = 1001, **kwargs):
        if fig == None:
            fig = plt.figure()
        bins = np.linspace(self.min, self.max, numBins)

        threshold = bins[int(numBins*minFrac):int(numBins*maxFrac)]

        plt.hist(self.intensity.flatten(), threshold, **kwargs)
        axes = plt.gca()
        axes.set_ylabel('Counts', fontsize = 18)
        axes.set_xlabel('Intensity', fontsize = 18)
        axes.xaxis.set_tick_params(labelsize=14)
        axes.yaxis.set_tick_params(labelsize=14)        
        title = self.data.filename.split('/')[-1]
        axes.set_title(title.replace("_", "-")+" Intensity Histogram", fontsize = 24)
        
        return fig

    def plot(self, transformData = False, **kwargs):
        # max_vel=6000, vmin=-200, vmax=100):
        pcms = {data: 0 for data in self.availableData}
        if "psd" in self.availableData:
            self.availableData.append("intensity")
        if "complex" in self.availableData:
            self.availableData.append("real")
            self.availableData.append("imaginary")


        endTime = self._time_to_index((self.probe_destruction_time + self.probe_destruction_time_max)/2)
        # Our prediction for the probe destruction time. Just to make it easier to plot. 

        cmapUsed = COLORMAPS[DEFMAP]
        if 'cmap' in kwargs:
            # To use the sciviscolor colormaps that we have downloaded.
            attempt = kwargs['cmap']
            if attempt in COLORMAPS.keys():
                cmapUsed = COLORMAPS[attempt]
                del kwargs['cmap']
        top = kwargs.get("max_vel", None)
        bot = kwargs.get("min_vel", None)
        right = kwargs.get("max_time", None)
        left = kwargs.get("min_time", None)

        print("The axes settings should be t,b,r,L", top, bot, right, left)

        if top != None:
            del kwargs['max_vel']
<<<<<<< HEAD
        if 'min_vel' in kwargs:
            axes.set_ylim(bottom=kwargs['min_vel'])
=======
        if bot != None:
>>>>>>> 96082d00
            del kwargs['min_vel']
        if left != None:
            del kwargs["min_time"]
        if right != None:
            del kwargs["max_time"]



        for data in self.availableData:
            zData = getattr(self, data, "psd") # getattr(object, itemname, default)
            if data == "complex":
                continue
            elif data == "real":
                zData = np.real(self.complex)
            elif data == "imaginary":
                zData = np.imag(self.complex)
            
            key = f"{data}" + (f" transformed to {self.form}" if transformData else " raw")
            fig = plt.figure(num=key)
            axes = plt.gca()

<<<<<<< HEAD
        pcm = axes.pcolormesh(
            self.time * 1e6,
            self.velocity,
            self.intensity,
            cmap='gist_gray_r',
            **kwargs)

        pcm.set_clim(-5,100)

        # plt.ylim(1500, 5500)
        # plt.xlim(20, 40)

        plt.gcf().colorbar(pcm, ax=axes)
        axes.set_ylabel('Velocity (m/s)')
        axes.set_xlabel('Time ($\mu$s)')
        title = self.data.filename.split('/')[-1]
        axes.set_title(title.replace("_", "\\"))

        return pcm


if __name__ == '__main__':
    import template_matching as tm
    import baselines

    path = "/Users/trevorwalker/Desktop/Clinic/For_Candace/newdigs/CH_2_009.dig"

    sp = Spectrogram(path, 0.0, 60.0e-6, overlap_shift_factor= 1/8, form='power')
    sgram = Spectrogram(path, 0.0, 60.0e-6, overlap_shift_factor= 1/8, form='db')


    # template = tm.Template(values=tm.bigger_end_pattern)
    # template2 = tm.Template(values=tm.bigger_end_pattern2)
    # template3 = tm.Template(values=tm.bigger_end_pattern3)

    template = tm.Template(values=tm.bigger_start_pattern)
    template2 = tm.Template(values=tm.bigger_start_pattern2)
    template3 = tm.Template(values=tm.bigger_start_pattern3)

    # template = tm.Template(values=tm.start_pattern)
    # template2 = tm.Template(values=tm.start_pattern2)
    # template3 = tm.Template(values=tm.start_pattern3)
    # template4 = tm.Template(values=tm.start_pattern4)
    # template5 = tm.Template(values=tm.start_pattern5)


    # templates = [template, template2, template3, template4, template5]

    # print(interesting_points)
    print(COLORMAPS)

    plot = sgram.plot(max_vel=10000, min_vel=0, cmap="blue-orange-div")
    
    # templates = [template, template2, template3]

    # baseline_scores, baselines = tm.find_regions(sgram, templates)

    # for baseline in baselines:

    #     interesting_points = tm.find_potenital_start_points(sgram, baseline_scores[baseline])

    #     for pair in interesting_points:
    #         time, velo = pair
    #         y = velo
    #         x = time * 10**6
    #         # y = sp._velocity_to_index(velo)
    #         # x = sp._time_to_index(time)

    #         plt.plot(x, y, 'ro', markersize=.7)

    plt.show()


=======
            pcm = None # To define the scope.
            if 'cmap' not in kwargs:
                pcm = axes.pcolormesh(
                    self.time[:endTime] * 1e6,
                    self.velocity,
                    self.transform(zData[:,:endTime]) if (data != "intensity" and transformData) else zData[:,:endTime],
                    cmap = cmapUsed,
                    **kwargs)
            else:
                pcm = axes.pcolormesh(
                    self.time[:endTime] * 1e6,
                    self.velocity,
                    self.transform(zData[:,:endTime]) if (data != "intensity" and transformData) else zData[:,:endTime],
                    **kwargs)

            print(f"The current maximum of the colorbar is {np.max(zData[:,:endTime])} for the dataset {data}")
            plt.gcf().colorbar(pcm, ax=axes)
            axes.set_ylabel('Velocity (m/s)', fontsize = 18)
            axes.set_xlabel('Time ($\mu$s)', fontsize = 18)
            axes.xaxis.set_tick_params(labelsize=14)
            axes.yaxis.set_tick_params(labelsize=14)        
            title = self.data.filename.split('/')[-1]
            axes.set_title(title.replace("_", "-") + f" {data} spectrogram", fontsize = 24)

            axes.set_xlim(left, right)
            axes.set_ylim(bot, top) # The None value is the default value and does not update the axes limits.            

            pcms[key] = pcm

        if "complex" in self.availableData:
            self.availableData.remove("real")
            self.availableData.remove("imaginary")
        
        return pcms


if __name__ == '__main__':
    # Then I am calling this from the command line and not jupyter. This is an assumption!

    import tkinter as tk
    root = tk.Tk()
    width_px = root.winfo_screenwidth()
    height_px = root.winfo_screenheight()
    width_mm = root.winfo_screenmmwidth()
    height_mm = root.winfo_screenmmheight()
    # 2.54 cm = in
    width_in = width_mm / 25.4
    height_in = height_mm / 25.4

    # Set the default window size for matplotlib to be the fullscreen - 0.5 inches on the side and the top.

    plt.rcParams["figure.figsize"] = [width_in-0.5, height_in-0.5]

    # sp = Spectrogram('../dig/GEN3CH_4_009.dig', None,
    #                  None, overlap_shift_factor=1 / 4)
    # print(sp)
>>>>>>> 96082d00
<|MERGE_RESOLUTION|>--- conflicted
+++ resolved
@@ -11,13 +11,9 @@
 import numpy as np
 import matplotlib.pyplot as plt
 from scipy import signal
+
+from ProcessingAlgorithms.preprocess.digfile import DigFile
 from plotter import COLORMAPS
-
-from ProcessingAlgorithms.preprocess.digfile import DigFile
-<<<<<<< HEAD
-=======
-from plotter import COLORMAPS
->>>>>>> 96082d00
 
 DEFMAP = 'blue-orange-div'
 
@@ -186,7 +182,6 @@
                 scaling=scaling,
                 mode=mode
             )
-            spec *= 2.0 / (self.points_per_spectrum * self.data.dt)
             setattr(self, mode, spec)
             self.orig_spec_output = spec
 
@@ -200,8 +195,6 @@
         # to suppress some noise.
         # I think the following is an attempt to normalize across
         # different numbers of points per spectrum.
-        # if True:
-        #     spec *= 2.0 / (self.points_per_spectrum * self.data.dt)
 
         if mode == 'complex':
             self.complex = spec
@@ -323,16 +316,10 @@
         tvals = self.time[time0:time1 + 1]
         vvals = self.velocity[vel0:vel1 + 1]
         ivals = self.intensity[vel0:vel1 + 1, time0:time1 + 1]
-<<<<<<< HEAD
-        # ovals = self.orig_spec_output[vel0:vel1 + 1, time0:time1 + 1]
-        return tvals, vvals, ivals#, ovals
-
-=======
         if self.computeMode != "psd":
             ovals = self.orig_spec_output[vel0:vel1 + 1, time0:time1 + 1]
             return tvals, vvals, ivals, ovals
         return tvals, vvals, ivals
->>>>>>> 96082d00
     # Routines to archive the computed spectrogram and reload from disk
 
     def _location(self, location, create=False):
@@ -493,12 +480,7 @@
 
         if top != None:
             del kwargs['max_vel']
-<<<<<<< HEAD
-        if 'min_vel' in kwargs:
-            axes.set_ylim(bottom=kwargs['min_vel'])
-=======
         if bot != None:
->>>>>>> 96082d00
             del kwargs['min_vel']
         if left != None:
             del kwargs["min_time"]
@@ -520,81 +502,6 @@
             fig = plt.figure(num=key)
             axes = plt.gca()
 
-<<<<<<< HEAD
-        pcm = axes.pcolormesh(
-            self.time * 1e6,
-            self.velocity,
-            self.intensity,
-            cmap='gist_gray_r',
-            **kwargs)
-
-        pcm.set_clim(-5,100)
-
-        # plt.ylim(1500, 5500)
-        # plt.xlim(20, 40)
-
-        plt.gcf().colorbar(pcm, ax=axes)
-        axes.set_ylabel('Velocity (m/s)')
-        axes.set_xlabel('Time ($\mu$s)')
-        title = self.data.filename.split('/')[-1]
-        axes.set_title(title.replace("_", "\\"))
-
-        return pcm
-
-
-if __name__ == '__main__':
-    import template_matching as tm
-    import baselines
-
-    path = "/Users/trevorwalker/Desktop/Clinic/For_Candace/newdigs/CH_2_009.dig"
-
-    sp = Spectrogram(path, 0.0, 60.0e-6, overlap_shift_factor= 1/8, form='power')
-    sgram = Spectrogram(path, 0.0, 60.0e-6, overlap_shift_factor= 1/8, form='db')
-
-
-    # template = tm.Template(values=tm.bigger_end_pattern)
-    # template2 = tm.Template(values=tm.bigger_end_pattern2)
-    # template3 = tm.Template(values=tm.bigger_end_pattern3)
-
-    template = tm.Template(values=tm.bigger_start_pattern)
-    template2 = tm.Template(values=tm.bigger_start_pattern2)
-    template3 = tm.Template(values=tm.bigger_start_pattern3)
-
-    # template = tm.Template(values=tm.start_pattern)
-    # template2 = tm.Template(values=tm.start_pattern2)
-    # template3 = tm.Template(values=tm.start_pattern3)
-    # template4 = tm.Template(values=tm.start_pattern4)
-    # template5 = tm.Template(values=tm.start_pattern5)
-
-
-    # templates = [template, template2, template3, template4, template5]
-
-    # print(interesting_points)
-    print(COLORMAPS)
-
-    plot = sgram.plot(max_vel=10000, min_vel=0, cmap="blue-orange-div")
-    
-    # templates = [template, template2, template3]
-
-    # baseline_scores, baselines = tm.find_regions(sgram, templates)
-
-    # for baseline in baselines:
-
-    #     interesting_points = tm.find_potenital_start_points(sgram, baseline_scores[baseline])
-
-    #     for pair in interesting_points:
-    #         time, velo = pair
-    #         y = velo
-    #         x = time * 10**6
-    #         # y = sp._velocity_to_index(velo)
-    #         # x = sp._time_to_index(time)
-
-    #         plt.plot(x, y, 'ro', markersize=.7)
-
-    plt.show()
-
-
-=======
             pcm = None # To define the scope.
             if 'cmap' not in kwargs:
                 pcm = axes.pcolormesh(
@@ -650,5 +557,4 @@
 
     # sp = Spectrogram('../dig/GEN3CH_4_009.dig', None,
     #                  None, overlap_shift_factor=1 / 4)
-    # print(sp)
->>>>>>> 96082d00
+    # print(sp)