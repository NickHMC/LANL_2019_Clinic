# coding:utf-8

"""
::
   Author:  LANL Clinic 2019 --<lanl19@cs.hmc.edu>
   Purpose: Compute a spectrogram from a DigFile
   Created: 9/20/19
"""

import os
import numpy as np
import matplotlib.pyplot as plt
from scipy import signal

from ProcessingAlgorithms.preprocess.digfile import DigFile


class Spectrogram:
    """

    A Spectrogram takes a DigFile and a time range, as
    well as plenty of options, and generates a spectrogram
    using scipy.signal.spectrogram.

    Required arguments to the constructor:
        digfile: either an instance of DigFile or the filename of a .dig file

    **Optional arguments and their (default) values**

    t_start: (digfile.t0) time of the first point to use in the spectrogram
    ending:  (None) either the time of the last point or a positive integer
             representing the number of points to use; if None, the final
             point in the digfile is used.
    wavelength: (1550.0e-9) the wavelength in meters
    points_per_spectrum: (8192) the number of values used to generate
        each spectrum. Should be a power of 2.
    overlap: (1/4) the fraction of points_per_spectrum to overlap in
        successive spectra. An overlap of 0 means that each sample is used
        in only one spectrum. The default value means that successive
        spectra share 1/4 of their source samples.
    window_function: (None) the window function used by signal.spectrogram.
        The default value implies a ('tukey', 0.25) window.
    form: ('db') whether to use power values ('power'), decibels ('db'),
        or log(power) ('log') in reporting spectral intensities.
    convert_to_voltage: (True) scale the integer values stored in the
        .dig file to voltage before computing the spectrogram. If False,
        the raw integral values are used.
    detrend: ("linear") the background subtraction method.
    complex_value: (False) do you want to maintain the phase information as well. 
    **Computed fields**

    time:      array of times at which the spectra are computed
    frequency: array of frequencies present in each spectrum
    velocity:  array of velocities corresponding to each spectrum
    intensity: two-dimensional array of (scaled) intensities, which
               is the spectrogram. The first index corresponds to
               frequency/velocity, the second to time.
    """

    # The following fields may be set with the spectrogram.set call using
    # kwargs
    _fields = ("points_per_spectrum",
               "overlap",
               "window_function",
               "form",
               "use_voltage",
               "detrend")

    def __init__(self,
                 digfile: DigFile,
                 t_start=None,
                 ending=None,
                 wavelength: float = 1550.0e-9,
                 points_per_spectrum: int = 8192,
                 overlap: float = 0.25,
                 window_function=None,  # 'hanning',
                 form: str = 'db',
                 convert_to_voltage: bool = True,
                 detrend: str = "linear",
                 **kwargs
                 ):
        """
        Keyword arguments we handle:

        mode: if 'complex', compute the complex spectrogram, which gets
              stored in self.complex
        scaling: 'spectrum' or 'density'
        """
        if isinstance(digfile, str):
            digfile = DigFile(digfile)
        if isinstance(digfile, DigFile):
            self.data = digfile
        else:
            raise TypeError("Unknown file type")

        self.t_start = t_start if t_start != None else self.data.t0
        p_start, p_end = self.data._points(self.t_start, ending)
        self.t_end = self.t_start + self.data.dt * (p_end - p_start + 1)

        self.wavelength = wavelength
        self.points_per_spectrum = points_per_spectrum
        self.overlap = overlap
        self.window_function = window_function
        self.form = form
        self.use_voltage = convert_to_voltage
        self.detrend = detrend

        # the following will be set by _calculate
        self.time = None
        self.frequency = None
        self.velocity = None
        self.intensity = None
        # This will contain the intensity values if possible.
        # Otherwise it will contain the phase or angle information.
        # Containment determined by the value of computeMode.

        # This will only get set if self.complex_value is True
        self.orig_spec_output = None

        # deal with kwargs

        self.computeMode = "psd"  # This stands for power spectrum density.
        if "mode" in kwargs:
            available = ["psd", "complex", "magnitude", "angle", "phase"]
            desired = kwargs["mode"]
            if desired in available:
                self.computeMode = desired
            else:
                # Default to "psd", but display error to the user.
                print("You wanted the return value of the spectrogram to be",
                      desired, "the supported values are:", available)
            del kwargs["mode"]

        try:
            if False:
                self._load()
            else:
                raise Exception()
        except:
            self._compute(ending, **kwargs)
            # self._save()

    def _compute(self, ending, **kwargs):
        """
        Compute a spectrogram. This needs work! There need to be
        lots more options that we either want to supply with
        default values or decode kwargs. But it should be a start.
        """
        if self.use_voltage:
            vals = self.data.values(self.t_start, ending)
        else:
            vals = self.data.raw_values(self.t_start, ending)

        # possible modes are 'psd', 'complex', 'magnitude',
        # 'angle', and 'phase'
        mode = kwargs.get('mode', 'psd')
        scaling = kwargs.get('scaling', 'spectrum')
        if mode in ('angle', 'phase'):
            modes = [mode, 'psd']
        else:
            modes = [mode]

        for mode in modes:
            freqs, times, spec = signal.spectrogram(
                vals,
                1.0 / self.data.dt,  # the sample frequency
                window=self.window_function if self.window_function else (
                    'tukey', 0.25),
                nperseg=self.points_per_spectrum,
                noverlap=int(self.overlap * self.points_per_spectrum),
                detrend=self.detrend,  # could be constant,
                scaling=scaling,
                mode=mode
            )
            if mode in ('angle', 'phase'):
                setattr(self, mode, spec)
            self.orig_spec_output = spec
        times += self.t_start

        # Attempt to deduce baselines
        # baselines = np.sum(spec, axis=1)

        # Convert to a logarithmic representation and use floor to attempt
        # to suppress some noise.
        # I think the following is an attempt to normalize across
        # different numbers of points per spectrum.
        if True:
            spec *= 2.0 / (self.points_per_spectrum * self.data.dt)

        if mode == 'complex':
            self.complex = spec
            self.intensity = np.abs(spec)
            self.intensity *= self.intensity
        else:
            self.intensity = self.transform(spec)
        self.histogram_levels = self.histo_levels(self.intensity)

        # the first index is frequency, the second time
        self.frequency = freqs
        self.time = times

        # scale the frequency axis to velocity
        self.velocity = freqs * 0.5 * self.wavelength  # velocities

    def transform(self, vals):
        """
        Perform any modification to values dictated by the value of self.form
        """
        epsilon = 1e-10
        if self.form == 'db':
            return 20 * np.log10(vals + epsilon)
        if self.form == 'log':
            return np.log10(vals + epsilon)
        return vals

    def histo_levels(self, array: np.ndarray):
        """
        Sort a one-dimensional version of the array and report a vector of
        the values at 0%, 1%, ..., 100%
        """
        vals = array.flatten()
        vals.sort()
        indices = np.asarray(np.linspace(
            0, len(vals) - 1, 11), dtype=np.uint32)
        ladder = {'tens': vals[indices], }
        indices = np.linspace(indices[-2], indices[-1], 11, dtype=np.uint32)
        ladder['ones'] = vals[indices]
        indices = np.linspace(indices[-2], indices[-1], 11, dtype=np.uint32)
        ladder['tenths'] = vals[indices]
        return ladder

    def set(self, **kwargs):
        """
        Update the spectrogram to use the new parameters
        specified in the keyword arguments. If any changes cause
        the underlying values to change, recompute the spectrogram.
        """
        changed = False
        for field in self._fields:
            if field in kwargs and kwargs[field] != getattr(self, field):
                changed = True
                setattr(self, field, kwargs[field])
        if changed:
            self._compute(None)

    def __str__(self):
        return ", ".join(
            [str(x) for x in
             [self.data.filename,
              f"{self.points_per_spectrum} / {self.overlap*self.points_per_spectrum}",
              self.form,
              self.intensity.shape
              ]
             ])

    def _point_to_time(self, p: int):
        "Map a point index to a time"
        return self.time[p]

    def _time_to_index(self, t: float):
        "Map a time to a point number"
        p = (t - self.t_start) / (self.time[1] - self.time[0])
        p = int(0.5 + p)  # round to an integer
        if p < 0:
            return 0
        return min(p, len(self.time) - 1)

    def _velocity_to_index(self, v: float):
        "Map a velocity value to a point number"
        p = (v - self.velocity[0]) / (self.velocity[1] - self.velocity[0])
        p = int(0.5 + p)  # round
        if p < 0:
            return 0
        return min(p, -1 + len(self.velocity))

    def slice(self, time_range, velocity_range):
        """
        Input:
            time_range: Array/Tuple/List of times (t0, t1)
                t1 should be greater than t0 but we will handle the other case
            velocity_range: Array/Tuple/List of velocities (v0, v1)
                v1 should be greater than v0 but we will handle the other case
        Output:
            4 arrays time, velocity, intensity, original_spec
            time: the time values used in the measurement from t0 to t1 inclusive.
            velocity: the velocity values measured from v0 to v1 inclusive.
            intensity: the corresponding intensity values that we measured.
            original_spec: the output of the rolling FFT that we used. Depends on
                the value of self.computeMode
        """
        if time_range == None:
            time0, time1 = 0, len(self.time) - 1
        else:
            time0, time1 = [self._time_to_index(t) for t in time_range]
        if velocity_range == None:
            vel0, vel1 = 0, len(self.velocity) - 1
        else:
            vel0, vel1 = [self._velocity_to_index(v) for v in velocity_range]
        if time0 > time1:
            time0, time1 = time1, time0  # Then we will just swap them.
        if vel0 > vel1:
            # Then we will just swap them so that we can index normally.
            vel0, vel1 = vel1, vel0
        tvals = self.time[time0:time1 + 1]
        vvals = self.velocity[vel0:vel1 + 1]
        ivals = self.intensity[vel0:vel1 + 1, time0:time1 + 1]
<<<<<<< HEAD
        if self.computeMode != "psd":
            ovals = self.orig_spec_output[vel0:vel1 + 1, time0:time1 + 1]
            return tvals, vvals, ivals, ovals
        return tvals, vvals, ivals
=======
        # ovals = self.orig_spec_output[vel0:vel1 + 1, time0:time1 + 1]
        return tvals, vvals, ivals#, ovals

>>>>>>> c2fa5be4
    # Routines to archive the computed spectrogram and reload from disk

    def _location(self, location, create=False):
        """

        """
        if location == "":
            location = os.path.splitext(self.data.path)[0] + \
                '.spectrogram'
        if os.path.exists(location) and not os.path.isdir(location):
            raise FileExistsError
        if not os.path.exists(location) and create:
            os.mkdir(location)
        return location

    def _save(self, location=""):
        """
        Save a representation of this spectrogram.
        The format is a folder holding the three numpy arrays
        and a text file with the parameters.
        If the location is a blank string, the folder has
        the name of the digfile, with .dig replaced by .spectrogram.
        """
        location = self._location(location, True)
        with open(os.path.join(location, "properties"), 'w') as f:
            for field in self._fields:
                f.write(f"{field}\t{getattr(self,field)}\n")
        np.savez_compressed(
            os.path.join(location, "vals"),
            velocity=self.velocity,
            frequency=self.frequency,
            time=self.time,
            intensity=self.intensity)

    def _load(self, location=""):
        location = self._location(location)
        if not os.path.isdir(location):
            raise FileNotFoundError
        try:
            with open(os.path.join(
                    location, "properties"), 'r') as f:
                for line in f.readlines():
                    field, value = line.split('\t')
                    assert value == getattr(field)
            loaded = np.load(os.path.join(location, "vals"))
            for k, v in loaded.items():
                setattr(self, k, v)
            return True
        except Exception as eeps:
            print(eeps)
        return False

    @property
    def max(self):
        """The maximum intensity value"""
        return self.intensity.max()

    @property
    def min(self):
        """The minimum intensity value"""
        return self.intensity.min()

    @property
    def v_max(self):
        return self.wavelength * 0.25 / self.data.dt

    def power(self, values):
        """
        Given an np.array of intensity values from the spectrogram,
        return the corresponding power values (undoing any logarithms,
        if necessary).
        """
        if self.form == 'db':
            return np.power(10.0, 0.05 * values)
        if self.form == 'log':
            return np.power(10.0, values)
        return values

    def signal_to_noise(self):
        """
        Give an approximate signal to noise ratio for each time slice.
        Max/Mean
        """
        timeVelInten = np.transpose(self.intensity)
        answer = np.zeros(len(self.time))
        for ind in range(len(self.time)):
            answer[ind] = np.max(timeVelInten[ind]) / \
                np.mean(timeVelInten[ind])
        return answer

    def plot(self, axes=None, **kwargs):
        # max_vel=6000, vmin=-200, vmax=100):
        if axes == None:
            axes = plt.gca()
        if 'max_vel' in kwargs:
            axes.set_ylim(top=kwargs['max_vel'])
            del kwargs['max_vel']
        if 'min_vel' in kwargs:
            axes.set_ylim(bottom=kwargs['min_vel'])
            del kwargs['min_vel']

        pcm = axes.pcolormesh(
            self.time * 1e6,
            self.velocity,
            self.intensity,
            cmap='gist_yarg',
            **kwargs)

        pcm.set_clim(-5,100)

        # plt.ylim(1500, 5500)
        # plt.xlim(20, 40)

        plt.gcf().colorbar(pcm, ax=axes)
        axes.set_ylabel('Velocity (m/s)')
        axes.set_xlabel('Time ($\mu$s)')
        title = self.data.filename.split('/')[-1]
        axes.set_title(title.replace("_", "\\_"))

        return pcm


if __name__ == '__main__':
    import template_matching as tm
    import baselines

    path = "/Users/trevorwalker/Desktop/Clinic/For_Candace/newdigs/CH_2_009.dig"

    sp = Spectrogram(path, 0.0, 60.0e-6, overlap_shift_factor= 1/8, form='power')
    sgram = Spectrogram(path, 0.0, 60.0e-6, overlap_shift_factor= 1/8, form='db')


    # template = tm.Template(values=tm.bigger_end_pattern)
    # template2 = tm.Template(values=tm.bigger_end_pattern2)
    # template3 = tm.Template(values=tm.bigger_end_pattern3)

    template = tm.Template(values=tm.bigger_start_pattern)
    template2 = tm.Template(values=tm.bigger_start_pattern2)
    template3 = tm.Template(values=tm.bigger_start_pattern3)

    # template = tm.Template(values=tm.start_pattern)
    # template2 = tm.Template(values=tm.start_pattern2)
    # template3 = tm.Template(values=tm.start_pattern3)
    # template4 = tm.Template(values=tm.start_pattern4)
    # template5 = tm.Template(values=tm.start_pattern5)


    # templates = [template, template2, template3, template4, template5]

    # print(interesting_points)

    plot = sgram.plot(max_vel=10000, min_vel=0)
    

    templates = [template, template2, template3]

    baseline_scores, baselines = tm.find_regions(sgram, templates)

    for baseline in baselines:

        interesting_points = tm.find_potenital_start_points(sgram, baseline_scores[baseline])

        for pair in interesting_points:
            time, velo = pair
            y = velo
            x = time * 10**6
            # y = sp._velocity_to_index(velo)
            # x = sp._time_to_index(time)

            plt.plot(x, y, 'ro', markersize=.7)

    plt.show()


<|MERGE_RESOLUTION|>--- conflicted
+++ resolved
@@ -304,16 +304,11 @@
         tvals = self.time[time0:time1 + 1]
         vvals = self.velocity[vel0:vel1 + 1]
         ivals = self.intensity[vel0:vel1 + 1, time0:time1 + 1]
-<<<<<<< HEAD
-        if self.computeMode != "psd":
-            ovals = self.orig_spec_output[vel0:vel1 + 1, time0:time1 + 1]
-            return tvals, vvals, ivals, ovals
-        return tvals, vvals, ivals
-=======
+
         # ovals = self.orig_spec_output[vel0:vel1 + 1, time0:time1 + 1]
         return tvals, vvals, ivals#, ovals
 
->>>>>>> c2fa5be4
+
     # Routines to archive the computed spectrogram and reload from disk
 
     def _location(self, location, create=False):
