--- conflicted
+++ resolved
@@ -26,9 +26,6 @@
     Required arguments to the constructor:
         digfile: either an instance of DigFile or the filename of a .dig file
 
-<<<<<<< HEAD
-
-=======
     **Optional arguments and their (default) values**
 
     t_start: (digfile.t0) time of the first point to use in the spectrogram
@@ -51,7 +48,6 @@
         the raw integral values are used.
     detrend: ("linear") the background subtraction method.
     complex_value: (False) do you want to maintain the phase information as well.
->>>>>>> 57cde01a
     **Computed fields**
 
     time:      array of times at which the spectra are computed
@@ -60,18 +56,8 @@
     intensity: two-dimensional array of (scaled) intensities, which
                is the spectrogram. The first index corresponds to
                frequency/velocity, the second to time.
-
-
-   
-
-        /*! \fn const char *Fn_Test::member(char c,int n) 
-    *  \brief A member function.
-    *  \param c a character.
-    *  \param n an integer.
-    *  \exception std::out_of_range parameter is out of range.
-    *  \return a character pointer.
-    */
- """
+    """
+
     # The following fields may be set with the spectrogram.set call using
     # kwargs
     _fields = ("points_per_spectrum",
@@ -95,40 +81,8 @@
                  **kwargs
                  ):
         """
-<<<<<<< HEAD
-
-        **Optional arguments and their default values**
-
-        t_start: (digfile.t0) time of the first point to use in the spectrogram
-        ending:  (None) either the time of the last point or a positive integer
-                representing the number of points to use; if None, the final
-                point in the digfile is used.
-        wavelength: (1550.0e-9) the wavelength in meters
-        points_per_spectrum: (8192) the number of values used to generate
-            each spectrum. Should be a power of 2.
-        overlap: (1/4) the fraction of points_per_spectrum to overlap in
-            successive spectra. An overlap of 0 means that each sample is used
-            in only one spectrum. The default value means that successive
-            spectra share 1/4 of their source samples.
-        window_function: (None) the window function used by signal.spectrogram.
-            The default value implies a ('tukey', 0.25) window.
-        form: ('db') whether to use power values ('power'), decibels ('db'),
-            or log(power) ('log') in reporting spectral intensities.
-        convert_to_voltage: (True) scale the integer values stored in the
-            .dig file to voltage before computing the spectrogram. If False,
-            the raw integral values are used.
-        detrend: ("linear") the background subtraction method.
-        complex_value: (False) do you want to maintain the phase information as well. 
-            Keyword arguments we handle:
-
-        mode: if 'complex', compute the complex spectrogram, which gets
-              stored in self.complex
-=======
         Keyword arguments we handle:
->>>>>>> 57cde01a
         scaling: 'spectrum' or 'density'
-
-        
         """
         if isinstance(digfile, str):
             digfile = DigFile(digfile)
@@ -146,7 +100,7 @@
         self.t_end = self.t_start + self.data.dt * (p_end - p_start + 1)
 
         self.wavelength = wavelength
-        self.points_per_spectrum = points_per_spectrum #!< Enum value TVal1.
+        self.points_per_spectrum = points_per_spectrum
         self.overlap = overlap
         self.window_function = window_function
         self.form = form
@@ -155,7 +109,7 @@
         self.nfft = kwargs.get('nfft')  # handles zero padding
 
         # the following will be set by _calculate
-        self.time = None 
+        self.time = None
         self.frequency = None
         self.velocity = None
         self.intensity = None
@@ -174,8 +128,9 @@
 
     def _compute(self, ending, **kwargs):
         """
-        Private Function
-        Compute a spectrogram.
+        Compute a spectrogram. This needs work! There need to be
+        lots more options that we either want to supply with
+        default values or decode kwargs. But it should be a start.
         """
         if self.use_voltage:
             vals = self.data.values(self.t_start, ending)
@@ -250,10 +205,7 @@
 
     def transform(self, vals):
         """
-        Input: vals - the raw array \n
-        Output: The array modified to the log form \n
         Perform any modification to values dictated by the value of self.form
-
         """
         epsilon = 1e-10
         if self.form == 'db':
@@ -264,8 +216,6 @@
 
     def histo_levels(self, array: np.ndarray):
         """
-        Inputs: self \n
-        Output: One dimensional histogram showing a histogram of values \n
         Sort a one-dimensional version of the array and report a vector of
         the values at 0%, 1%, ..., 100%
         """
@@ -471,7 +421,7 @@
 
     def _location(self, location, create=False):
         """
-        Private function, finds specotrogram on disk
+
         """
         if location == "":
             location = os.path.splitext(self.data.path)[0] + \
@@ -541,7 +491,6 @@
 
     @property
     def v_max(self):
-        """The maximum velocity value"""
         return self.wavelength * 0.25 / self.data.dt
 
     def power(self, values):
@@ -558,7 +507,8 @@
 
     def signal_to_noise(self):
         """
-        Output: a vector of the approimate signal to noise ratio for each time slice.
+        Give an approximate signal to noise ratio for each time slice.
+        Max/Mean
         """
         timeVelInten = np.transpose(self.intensity)
         answer = np.zeros(len(self.time))
@@ -567,15 +517,6 @@
                 np.mean(timeVelInten[ind])
         return answer
 
-<<<<<<< HEAD
-    def plot(self, axes=None, **kwargs):
-        """
-        Inputs: \n
-        max_vel = maximum velocity to be plottted \n
-        min_vel = minimum velocity to be plotted \n
-        Outputs: a color mesh plot of the spectrogram.
-        """
-=======
     def probeDestructionTime(self):
         """
         Compute an approximate value for the probe destruction time based
@@ -628,7 +569,6 @@
         return fig
 
     def plot(self, transformData = False, **kwargs):
->>>>>>> 57cde01a
         # max_vel=6000, vmin=-200, vmax=100):
         pcms = {}
         if "psd" in self.availableData:
@@ -715,71 +655,8 @@
         
         return pcms, axes
 
-    def squash(self, along = 'time', dB = False):
-        """
-        Input: along = time or velocity (axis to squash along) \n
-        Output: Sum along either rows or columns (as power) and return an
-        array normalized to unit height.
-        """
-        vals = np.sum(self.power(self.intensity),
-                      axis = 0 if along == 'time' else 1)
-        vals /= np.max(vals)
-        if dB:
-            vals = 20 * np.log10(vals)
-        return vals
-
 
 if __name__ == '__main__':
-<<<<<<< HEAD
-    import template_matching as tm
-    import baselines
-
-    path = '/home/max/clinic/dig/GEN1_CHAN1TEK001.dig'
-
-    sp = Spectrogram(path, 0.0, 60.0e-6, overlap_shift_factor= 1/8, form='power')
-    sgram = Spectrogram(path, 0.0, 60.0e-6, overlap_shift_factor= 1/8, form='db')
-
-
-    # template = tm.Template(values=tm.bigger_end_pattern)
-    # template2 = tm.Template(values=tm.bigger_end_pattern2)
-    # template3 = tm.Template(values=tm.bigger_end_pattern3)
-
-    template = tm.Template(values=tm.bigger_start_pattern)
-    template2 = tm.Template(values=tm.bigger_start_pattern2)
-    template3 = tm.Template(values=tm.bigger_start_pattern3)
-
-    # template = tm.Template(values=tm.start_pattern)
-    # template2 = tm.Template(values=tm.start_pattern2)
-    # template3 = tm.Template(values=tm.start_pattern3)
-    # template4 = tm.Template(values=tm.start_pattern4)
-    # template5 = tm.Template(values=tm.start_pattern5)
-
-
-    # templates = [template, template2, template3, template4, template5]
-
-    # print(interesting_points)
-
-    plot = sgram.plot(max_vel=10000, min_vel=0)
-    
-
-    templates = [template, template2, template3]
-
-    baseline_scores, baselines = tm.find_regions(sgram, templates)
-
-    for baseline in baselines:
-
-        interesting_points = tm.find_potenital_start_points(sgram, baseline_scores[baseline])
-
-        for pair in interesting_points:
-            time, velo = pair
-            y = velo
-            x = time * 10**6
-            # y = sp._velocity_to_index(velo)
-            # x = sp._time_to_index(time)
-
-            plt.plot(x, y, 'ro', markersize=.7)
-
-=======
     currDir = os.getcwd()
     sp = Spectrogram(
         '../dig/CH_4_009/seg10',
@@ -796,6 +673,5 @@
     fig.colorbar(pcm, ax=ax)
     ax.set_ylabel('Velocity (m/s)')
     ax.set_xlabel('Time ($\mu$s)')
->>>>>>> 57cde01a
     plt.show()
     os.chdir(currDir)