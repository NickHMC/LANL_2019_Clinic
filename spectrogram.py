--- conflicted
+++ resolved
@@ -10,7 +10,7 @@
 
 class Spectrogram:
     """
-<<<<<<< HEAD
+
     A Spectrogram takes a DigFile and a time range, as
     well as plenty of options, and generates a spectrogram
     using scipy.signal.spectrogram.
@@ -46,7 +46,7 @@
         intensity: two-dimensional array of (scaled) intensities, which
             is the spectrogram. The first index corresponds to
             frequency/velocity, the second to time.
-=======
+
     Representation of a photon Doppler velocimetry file stored in
     the .dig format. On creation, the file header is read and processed;
     information in the top 512 bytes is stored in a notes dictionary.
@@ -54,17 +54,12 @@
     the number of data points, the number of bytes per point, the
     start time and sampling interval, and the voltage scaling.
 
-    It is not completely transparent to me whether the voltage scaling
-    information is useful to us. However, at the moment the integer samples
-    are converted to floating point by scaling with the supplied voltage
-    offset and step values.
-
     The actual data remain on disk and are loaded only as required either
     to generate a spectrogram for a range in time or a spectrum from a
     shorter segment. The values are loaded from disk and decoded using
     the *values* method which takes a start time and either an end time
     or an integer number of points to include.
->>>>>>> d04f646d
+
     """
 
     def __init__(self,
@@ -172,7 +167,6 @@
             axes.set_ylim(top=kwargs['max_vel'])
             del kwargs['max_vel']
 
-<<<<<<< HEAD
         pcm = axes.pcolormesh(
             self.time * 1e6,
             self.velocity,
@@ -194,106 +188,30 @@
 
 if False:
     def scan_data(self):
-=======
-    def load_dig_file(self):
-        """
-        A .dig file has a 1024-byte ascii header, typically followed by binary
-        data. The first 512-byte segment has information specific to the
-        particular device recording the data. The second 512-byte segment
-        holds a list of values separated by carriage return-linefeed
-        delimiters. The remaining space is padded with null bytes.
-        """
-        headerLength = 1024
-        text = open(self.path, 'rb').read(headerLength).decode('ascii')
-        top = [x.strip() for x in text[:headerLength // 2].replace(
-            "\000", "").split('\r\n') if x.strip()]
-        self.decode_dig_header(top)
-
-        bottom = [x.strip() for x in text[headerLength // 2:].replace(
-            "\000", "").split('\r\n') if x.strip()]
-        self.headers = top
-
-        # These fields are pretty short, but I think they're quite
-        # descriptive. Do people think we should bulk them up?
-
-        self.V0 = float(bottom[-1])  # voltage offset
-        self.dV = float(bottom[-2])  # voltage interval
-        self.t0 = float(bottom[-3])  # initial time
-        self.dt = float(bottom[-4])  # sampling interval
-        self.bits = int(bottom[-5])  # 8, 16, or 32
-        self.num_samples = int(bottom[-6])
-        self.bytes_per_point = self.bits // 8
-        self.data_format = {1: np.uint8, 2: np.int16,
-                            4: np.int32}[self.bytes_per_point]
-        self.voltage_data = None
-
-        # We should pay attention to the endian-ness
-        # We should probably adjust the datatype when we first decode
-        # the header, rather than here. Can someone fix this?
-        # Python stores the machine's endianess at sys.byteorder
-        # ('little'|'big')
-        # The files we have seen so far are 'LSB', corresponding to 'little'
-        # GEN3_CHANNEL1KEY001.dig header seems absent about byte order
-        if 'byte_order' in self.notes:
-            native_order = 'MSB' if sys.byteorder == 'little' else 'LSB'
-            if native_order != self.notes['byte_order']:
-                self.data_format = np.dtype(
-                    self.data_format).newbyteorder('S')  # swap the order
-
-    def decode_dig_header(self, tList):
->>>>>>> d04f646d
         """
         Load the entire file and determine the range of raw integer values
         """
-<<<<<<< HEAD
         raw = self.raw_values(self.t0, self.num_samples)
         self.raw = dict(min=np.min(raw), max=np.max(raw), mean=np.mean(raw))
         self.raw['range'] = self.raw['max'] - self.raw['min']
-=======
-        instrument_spec_codes = {
-            'BYT_N': 'binary_data_field_width',
-            'BIT_N': 'bits',
-            'ENC': 'encoding',
-            'BN_F': 'number_format',
-            'BYT_O': 'byte_order',
-            'WFI': 'source_trace',
-            'NR_P': 'number_pixel_bins',
-            'PT_F': 'point_format',
-            'XUN': 'x_unit',
-            'XIN': 'x_interval',
-            'XZE': 'post_trigger_seconds',
-            'PT_O': 'pulse_train_output',
-            'YUN': 'y_unit',
-            'YMU': 'y_scale_factor',
-            'YOF': 'y_offset',
-            'YZE': 'y_component',
-            'NR_FR': 'NR_FR'
-        }
-        for line in tList:
-            if any(s in line for s in instrument_spec_codes):
-                for xstr in line.split(';'):
-                    m = re.match(r'([^ ]*) (.*)', xstr)
-                    if m and m.group(1) in instrument_spec_codes:
-                        key, val = instrument_spec_codes[m.group(
-                            1)], m.group(2)
-                        # Attempt to decode the value
-                        try:
-                            val = int(val)  # can we convert to an integer?
-                        except BaseException:
-                            try:
-                                # if not, can we convert to a float?
-                                val = float(val)
-                            except BaseException:
-                                pass
-                        # add the property to ourself
-                        self.notes[key] = val
-                        # print(f"{key} ==> {val}")
-
-    def point_number(self, time):
-        "Return the point number corresponding to the given time"
-        return int((time - self.t0) / self.dt)
->>>>>>> d04f646d
-
+#         instrument_spec_codes = {
+#             'BYT_N': 'binary_data_field_width',
+#             'BIT_N': 'bits',
+#             'ENC': 'encoding',
+#             'BN_F': 'number_format',
+#             'BYT_O': 'byte_order',
+#             'WFI': 'source_trace',
+#             'NR_P': 'number_pixel_bins',
+#             'PT_F': 'point_format',
+#             'XUN': 'x_unit',
+#             'XIN': 'x_interval',
+#             'XZE': 'post_trigger_seconds',
+#             'PT_O': 'pulse_train_output',
+#             'YUN': 'y_unit',
+#             'YMU': 'y_scale_factor',
+#             'YOF': 'y_offset',
+#             'YZE': 'y_component',
+#             'NR_FR': 'NR_FR'
     def __str__(self):
         return "\n".join([
             self.filename,
@@ -302,53 +220,7 @@
             f"{self.t0*1e6} µs to {(self.t0 + self.dt*self.num_samples)*1e6} µs in steps of {self.dt*1e12} ps"
         ])
 
-<<<<<<< HEAD
-=======
-    def values(self, tStart, ending):
-        """
-        Return a numpy array with the properly normalized voltages
-        corresponding to this segment. The ending argument can be an integer
-        representing the number of points to include, or it can be a
-        floating-point number indicating the ending time.
-        """
-        nSamples = ending
-        if not isinstance(ending, int):
-            nSamples = 1 + \
-                self.point_number(ending) - self.point_number(tStart)
-
-        if self.voltage_data is not None:
-            return self.voltage_data[self.point_number(
-                tStart):int(self.point_number(tStart) + nSamples)]
-        else:
-            offset = 1024 if self.digfile else 0
-            offset += self.bytes_per_point * self.point_number(tStart)
-
-            raw = 0
-            with open(self.path, 'rb') as f:
-                f.seek(offset, os.SEEK_SET)
-
-                # This may be buggy! Please test!!!!!!
-                raw = np.fromfile(f, self.data_format)
-            f.close()
-            # raw = np.frombuffer(buff, self.data_format, nSamples, 0)
-            self.voltage_data = raw * self.dV + self.V0
-            return self.voltage_data[self.point_number(
-                tStart):int(self.point_number(tStart) + nSamples)]
-
-    def time_values(self, tStart, ending):
-        """
-        Return an array of time values corresponding to this interval.
-        The arguments are the same as for the values method.
-        """
-        if isinstance(ending, int):
-            nSamples = ending
-            tFinal = tStart + (nSamples - 1) * self.dt
-        else:
-            tFinal = ending
-            nSamples = 1 + int((tFinal - tStart) / self.dt)
-        return np.linspace(tStart, tFinal, nSamples)
-
->>>>>>> d04f646d
+
     def normalize(self, array, chunksize=4096, remove_dc=True):
         """
         Given an array of periodically sampled points, normalize to a
@@ -391,66 +263,18 @@
         raw = self.values(tStart, nSamples)
         return Spectrum(raw, self.dt, remove_dc)
 
-<<<<<<< HEAD
-=======
-    def spectrogram(self, tStart, tEnd,
-                    fftSize=8192,
-                    floor=0,
-                    normalize=False,
-                    remove_dc=False
-                    ):
-        """
-        Compute a spectrogram. This needs work! There need to be
-        lots more options that we either want to supply with
-        default values or decode kwargs. But it should be a start.
-        """
-        vals = self.values(tStart, tEnd)
-        if normalize:
-            vals = self.normalize(
-                vals, chunksize=fftSize, remove_dc=remove_dc)
-        freqs, times, spec = signal.spectrogram(
-            vals,
-            1.0 / self.dt,  # the sample frequency
-            # ('tukey', 0.25),
-            nperseg=fftSize,
-            noverlap=fftSize // 8,
-            detrend="linear",  # could be constant,
-            scaling="spectrum"
-        )
-        times += tStart
-        # Convert to a logarithmic representation and use floor to attempt
-        # to suppress some noise.
-        spec *= 2.0 / (fftSize * self.dt)
-        spec = 20 * np.log10(spec + floor)
-        # scale the frequency axis to velocity
-        velocities = freqs * 0.5 * self.wavelength
-        return {
+    def extract_velocities(self, sgram):
+        """
+            Use scipy's peak finding algorithm to calculate the
+            velocity at that time slice.
+
+            The sgram will come in as a dictionary
+
             't': times,
             'v': velocities,
             'spectrogram': spec,
             'fftSize': fftSize,
-            'floor': floor
-        }
-
->>>>>>> d04f646d
-    def extract_velocities(self, sgram):
-        """
-            Use scipy's peak finding algorithm to calculate the
-            velocity at that time slice.
-
-            The sgram will come in as a dictionary
-
-            't': times,
-            'v': velocities,
-            'spectrogram': spec,
-            'fftSize': fftSize,
-<<<<<<< HEAD
             'floor': floor            
-
-=======
-            'floor': floor
->>>>>>> d04f646d
-
 
             spec will be indexed in velocity and then time
 
@@ -489,27 +313,7 @@
 
         return output
 
-<<<<<<< HEAD
-=======
-    def plot(self, axes, sgram, **kwargs):
-        # max_vel=6000, vmin=-200, vmax=100):
-        if 'max_vel' in kwargs:
-            axes.set_ylim(top=kwargs['max_vel'])
-            del kwargs['max_vel']
-        pcm = axes.pcolormesh(sgram['t'] * 1e6, sgram['v'],
-                              sgram['spectrogram'], **kwargs)
-        plt.gcf().colorbar(pcm, ax=axes)
-        axes.set_ylabel('Velocity (m/s)')
-        axes.set_xlabel(r'Time ($\mu$s)')
-        title = self.filename.split('/')[-1]
-        axes.set_title(title.replace("_", "\\_"))
-
-        bestVelocity = self.extract_velocities(sgram)
-
-        fig = plt.figure()
-        plt.plot(sgram['t'], bestVelocity, color="red")
->>>>>>> d04f646d
 
 if __name__ == '__main__':
     sp = Spectrogram('sample.dig', 0, 10e-6)
-    print(sp)
+    print(sp)