--- conflicted
+++ resolved
@@ -679,8 +679,6 @@
         return pcms, axes
 
 
-<<<<<<< HEAD
-=======
 if __name__ == '__main__':
     pass
     # currDir = os.getcwd()
@@ -700,5 +698,4 @@
     # ax.set_ylabel('Velocity (m/s)')
     # ax.set_xlabel('Time ($\mu$s)')
     # plt.show()
-    # os.chdir(currDir)
->>>>>>> e9298b62
+    # os.chdir(currDir)