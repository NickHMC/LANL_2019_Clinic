import random
import spectrogram as spctgrm
import os
import sys
import re
import numpy as np
import matplotlib.pyplot as plt
from matplotlib import cm
from matplotlib.colors import ListedColormap
from scipy import signal


"""

1. Generate fake arrays for testing.
2. Find the maximum n intensities in the first arrays, return their indicies and intensity values.
3. Find minimum energy paths for all high intensity signals up to stop time. 

4. Store those indicies and intensities in DP table?

5. For each potential seam in the DP table, find the change in intensity for each time step of experiment.
6. If the intensity deviates too far from the starting intensity, then that seam can not be a baseline. 
7. Return intensity value for all potential baselines to the user for selection. 
8. Do fancy things with the intensity to find errors. 

"""


def generate_random_array(test_range):
    """
        Input: test_range: an integer to contruct a 2-dimensional array
                that can be used for testing purposes on the other 
                functions in this file. 
        Output: a 2-dimensional array of size test_range*test_range
                where the elements are randomly generated floats
                between 0 and 1. 
    """
    outer_array = []

    for i in range(test_range):

        inner_array = [round(random.random(), 5) for i in range(test_range)]
        outer_array.append(inner_array)

    return outer_array



def find_potential_seams(two_dimensional_array, num_signals: int):
    """ Finds the potential starting points in the 2-dimensional array (spectrogram)
        to perform a seam carving algorithm on. Can return the maximum n intensity points. 

        Input: two_dimensional_array: a spectrogram, or 2-dimensional array with inner arrays
               indexed with time steps and the collection of all arrays indexed by velocity.
               Each element corresponds to the intensity value at that time step for that velocity. 
               See the spectrogram class to see how the spectrogram stores velocities, time, 
               and intensities as a dictionary. 

               num_signals: integer that can be specified by the user. Will return the first n potential starting
               starting velocity indicies and their intensity values. The time step for these velocities
               is assumed to start at time step 0. 
        
        Output: Indicies corresponding to the velocities associated with the first n maximum intensity values. 
                These indicies can be used as a starting point for performing a seam carving algorithm on an input
                spectrogram.

    """

    # assert isinstance(two_dimensional_array, list)
    # assert isinstance(two_dimensional_array[0], list)
    assert isinstance(two_dimensional_array[0][0], float)

    # for row in two_dimensional_array : 
        # print(row) 
    # rez = [[two_dimensional_array[j][i] for j in range(len(two_dimensional_array))] for i in range(len(two_dimensional_array[0]))] 
    # print("\n") 
    # for row in rez: 
        # print(row) 

    outer_array = len(two_dimensional_array)
    first_array = two_dimensional_array[20]
    inner_array = len(first_array)

    new_first_array = [(first_array[i], i) for i in range(len(first_array))]
    new_first_array.sort(key=lambda tup: tup[0], reverse=True)
    # print(new_first_array)

    potential_baseline_tuples = [new_first_array[i] for i in range(num_signals)]
    potential_baseline_intensities = [i[0] for i in potential_baseline_tuples]
    potential_baseline_indicies = [i[1] for i in potential_baseline_tuples]
    # print()
    # for row in two_dimensional_array:
    #     print(row)
    # print()
    # print(potential_baseline_intensities)
    # print(potential_baseline_indicies)

    return potential_baseline_indicies


def find_seams(two_dimensional_array: list, num_signals: int, t_end:int):
    """
        Parent function for generating seams of intensity values in a spectrogram.

        Input: two_dimensional_array: a spectrogram, or 2-dimensional array with inner arrays
               indexed with time steps and the collection of all arrays indexed by velocity.
               Each element corresponds to the intensity value at that time step for that velocity. 
               See the spectrogram class to see how the spectrogram stores velocities, time, 
               and intensities as a dictionary.

               num_signals: integer that can be specified by the user. Will return the first n potential starting
               starting velocity indicies and their intensity values. The time step for these velocities
               is assumed to start at time step 0.

               t_end: integer that can be specified by the user. Specifies when to stop the recursive 
               seam carving algorithm to return the seams. A typical experiment takes about 50 microseconds, 
               but this value specifies the amount of time steps that will be taken by algorithm.

        Output: Returns a list of seams that correspond to the input spectrogram. Each element in a seam
                is a tuple that is indexed as (velocity_index, time_step, intensity_at_that_value).

    """

    # assert isinstance(two_dimensional_array, list)
    # assert isinstance(two_dimensional_array[0], list)
    assert isinstance(two_dimensional_array[0][0], float)

    rez = [[two_dimensional_array[j][i] for j in range(len(two_dimensional_array))] for i in range(len(two_dimensional_array[0]))] 

    potential_seams = find_potential_seams(rez, num_signals)

    # DP = [[] for i in range(len(rez))]

    seams = []
    new_seams = []

    for start_of_seam in potential_seams:

        # print(start_of_seam)
        # print(rez[0][start_of_seam], "\n")

        # if find_seam(start_of_seam, two_dimensional_array, DP):

        seam_trace = []


        if find_seam(start_of_seam, 0, rez, seam_trace, t_end):

            seams.append(seam_trace)
    
    # for seam in seams:

    #     if verify_seam(seam):

    #         new_seams.append(seam)

    # print(len(seams))
    # print(len(new_seams))

    return seams



"""
time: 0 ----> end of experiment
velocity: min ---> max
seam_trace: array that starts empty and keeps track of coordinates for max values

two-dim-array: intensity @ velo and time = two_dimensional_array[time][velocity]

"""

def find_seam(velocity:int, time:int, two_dimensional_array:list, seam_trace:list, limit:int):
    """
        Recursive function for finding the seams in a spectrogram. Starts at an interesting
        intensity value, and follows a seam of minimal change up to the time step specified by 
        the user. 

        Input: velocity -> integer that is used to index into the spectogram's velocity list and to 
               keep track of where the signal is. 

               time -> integer used to keep track of which time step the intensity value is at. 

               two_dimensional_array -> the spectrogram, or 2-dimensional array with inner arrays
               indexed with time steps and the collection of all arrays indexed by velocity.
               Each element corresponds to the intensity value at that time step for that velocity. 
               See the spectrogram class to see how the spectrogram stores velocities, time, 
               and intensities as a dictionary.

               seam_trace -> initially an empty array or the array that has all tuples containing
               information on intensity, time, and velocity values. 

               limit -> when the algorithm should finish and return the seam. Should be lower than
               the time steps required for the whole experiment. 

        Output: seam_trace, a list of tuples containing intensity values that were traced throughout 
                the input spectrogram. Can potentially be used to find a baseline velocity or intensity. 

    """

    if time > limit:
        return seam_trace

    current_intensity = two_dimensional_array[time][velocity]

    if time+1 > limit:
        seam_trace.append((velocity,time,current_intensity))
        return seam_trace


    # for row in two_dimensional_array:
    #     print(row)
    # print("velocity at time %d: %d" %(time, velocity))
    # print("intensity: ", current_intensity)

    velo_above = velocity+1
    velo_below = velocity-1

    change_velo_above = float("inf")
    change_same_velo = float("inf")
    change_velo_below = float("inf")

    if velo_above < len(two_dimensional_array[0]):
        change_velo_above = abs(current_intensity - two_dimensional_array[time+1][velocity+1])
    if velo_below > -1:
        change_velo_below = abs(current_intensity - two_dimensional_array[time+1][velocity-1])

    change_same_velo = current_intensity - two_dimensional_array[time+1][velocity]
    
    # print(abs(change_velo_below), abs(change_same_velo), abs(change_velo_above))
    # print()

    minimum_change = min(abs(change_velo_below), change_same_velo, change_velo_above)
    seam_trace.append((velocity,time,current_intensity))

    if minimum_change == change_velo_above:
        return find_seam(velocity+1, time+1, two_dimensional_array, seam_trace, limit)
    elif minimum_change == change_same_velo:
        return find_seam(velocity, time+1, two_dimensional_array, seam_trace, limit)
    else:
        return find_seam(velocity-1, time+1, two_dimensional_array, seam_trace, limit)






def verify_seam(seam):
    """ 
        Determines if a seam is actually a baseline or not in the spectrogram. 

        Input: a list of tuples containing velocity, time, and intensity data. 

        Output: True or False boolean value

    """

    seam_length = len(seam)

    seam_start = round(seam_length * .01)

    start_sum = 0

    for i in range(seam_start):

        start_sum += seam[i][2]
    
    # average_start = start_sum / seam_start
    average_start = seam[1][2]

    for tup in seam:

        if within_range(tup[2], 50, average_start) is False:

            return False

    return True




def within_range(test, percent, base):
    """
        Determines if the test integer is within a certain
        perecentage of the base integer. 

        Input: test -> integer to test. 
        
               percent -> integer, but is thought of as percent. 
               For example, 10 is ten percent. 

               base -> integer that we want to compare test to. 

        Output: True or False value. 

    """
    decimalPercent = percent / 200.0
    highRange = base * (1.0 + decimalPercent)
    lowRange = base * (1.0 - decimalPercent)

    return lowRange <= test and test <= highRange


# def seamSignalExtraction(intensityMatrix:list, startTime:int, stopTime:int, width:int, bottomIndex:int, metricFunction = None):
#     """
#         Input:
#             intensityMatrix: a 2d array [velocity][time] and each cell 
#                 corresponds to the intensity at that point.
#             startTime: index corresponding to the start time in the intensity 
#                 matrix of the signal being considered.
#             stopTime: index corresponding to the stop time in the intensity
#                 matrix of the signal being considered.
#             width:
#                 How wide of a window that is being considered at
#                     each time step. The window will be split evenly up and down
#             bottomIndex: Upper bound on the velocity. 
#                 Assumed to be a valid index for sgram's intensity array.
#             metricFunction: function that will be minimized to determine the most 
#                 well connected signal. 
#                 Defaults to None:
#                     minimizing the Manhattan distance between neighboring pixels.
#                 Needs to take two numbers and return a number.
#     Output:
#         list of indices that should be plotted as the signal as an array of indices
#         indicating the intensity values that correspond to the most 
#         connected signal as defined by the metric.
#     """

#     if stopTime <= startTime:
#         raise ValueError("Stop Time is assumed to be greater than start time.")

#     if metricFunction != None:
#         # Check if metricFunction is a function that takes in two numbers and returns a number
#         if not callable(metricFunction):
#             raise ValueError("metricFunction must either be None or a function \
#                 that takes two numbers and returns a number.")
#         raise TypeError("Method has not been implemented to take arbitrary functions.")
#     else:
#         numTimeSteps = stopTime - startTime
#         velocities = np.zeros(numTimeSteps)
#         # This will hold the answers that we are looking for to return.

#         startIndex = np.argmax(intensityMatrix[:][startTime])

#         top = startIndex + round((width/2)(numTimeSteps)+0.01) 
#             # to get it to round up to 1 if it is 0.5
#         bottomDP = max(startIndex - round((width/2)(numTimeSteps)+0.01), bottomIndex + 1) 
#             # to get it to round up to 1 if it is 0.5


#         DPTable = np.zeros((top - bottomDP))
#         workingTable = np.zeros((top - bottomDP))
#         parentTable = [[] for i in range(len(workingTable))] # This will be a list of lists.

#         for timeIndex in range(stopTime-1, startTime-1, -1):
#             for velocityIndex in range(0, top+1-bottomDP):
#                 bestSoFar = np.Infinity
#                 bestPointer = None
#                 for testIndex in range(max(velocityIndex - round(width/2 + 0.01), bottomDP), min(top, velocityIndex + round(width/2+0.01)+1)):
#                     testIndex -= bottomDP
#                     current = np.abs(intensityMatrix[testIndex][timeIndex+1] - intensityMatrix[velocityIndex][timeIndex]) + DPTable[testIndex]
#                     if current < bestSoFar:
#                         bestSoFar = current
#                         bestPointer = testIndex
#                 workingTable[velocityIndex] = bestSoFar
#                 myPredecessors = parentTable[velocityIndex]
#                 parentTable[velocityIndex] = [bestPointer] + myPredecessors 
#             DPTable = workingTable
#             workingTable = np.zeros((top - bottomDP))

#         # Now for the reconstruction.
#         currentPointer = startIndex - bottomDP
#         velocities = parentTable[currentPointer]
#         # correct for bottom values.
#         for i in range(len(velocities)):
#             velocities[i] = velocities[i] + bottomDP

#         print("Here is the last column of the full DP Table for debugging purposes")

#         print(DPTable)

#         return velocities


if __name__ == "__main__":
    filename = 'GEN3CH_4_009.dig'
    sp = spctgrm.Spectrogram('GEN3CH_4_009.dig')
    sp_nl = spctgrm.Spectrogram('GEN3CH_4_009.dig')

    sgram_nl = sp_nl.spectrogram_no_log(0, 50e-6)

    sp_nl = sgram_nl['spectrogram']
    time_length = len(sgram_nl['t'])

    potential_baselines = find_seams(sp_nl, 20, time_length-200)

    print(potential_baselines[0])

    baseline_velocity_index = potential_baselines[0][0][0]
    baseline_intensity = potential_baselines[0][0][2]
    baseline_velocity = sgram_nl['v'][baseline_velocity_index]

    print("baseline velocity: ", baseline_velocity)
    print("baseline intensity: ", baseline_intensity)
    
    axes = plt.axes()

    sgram = sp.spectrogram(0, 50e-6)

    fig = plt.figure()
    ax = fig.add_subplot(1,1,1)

    cmsh = axes.pcolormesh(sgram['t'] * 1e6, sgram['v'], sgram['spectrogram'])
    plt.gcf().colorbar(cmsh, ax=axes)
    axes.set_ylabel('Velocity (m/s)')
    axes.set_xlabel('Time ($\mu$s)')


    # cmsh.set_clim((0,80))
    ax.plot([0,5,10,15,20,25,30,35,40],[baseline_velocity for i in range(9)],'r-')
    ax.set_ylim(0,10000)

    sp.plot(ax, sgram)
<<<<<<< HEAD
    # plt.show()

        
=======
    
>>>>>>> a7f4422e
<|MERGE_RESOLUTION|>--- conflicted
+++ resolved
@@ -421,10 +421,4 @@
     ax.set_ylim(0,10000)
 
     sp.plot(ax, sgram)
-<<<<<<< HEAD
-    # plt.show()
-
-        
-=======
-    
->>>>>>> a7f4422e
+    