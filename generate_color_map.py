--- conflicted
+++ resolved
@@ -92,13 +92,7 @@
 
 
 if __name__ == '__main__':
-<<<<<<< HEAD
     sg = Spectrogram('../dig/CH_4_009.dig')
-=======
-    from ProcessingAlgorithms.preprocess.digfile import DigFile
-    df = DigFile('../dig/GEN3CH_4_009.dig')
-    sg = Spectrogram(df)
->>>>>>> 84a8302e
     roids = make_spectrogram_color_map(sg, 4, "Kitty")
 
     sg.plot(cmap = roids["cmap"])
