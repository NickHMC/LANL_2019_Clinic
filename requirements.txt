--- conflicted
+++ resolved
@@ -4,15 +4,8 @@
 numpy
 pycodestyle
 pytest
-<<<<<<< HEAD
-scipy 
-matplotlib 
-jupyter 
-pandas 
-=======
 scipy
 matplotlib
 jupyter
 pandas
->>>>>>> deb68fed
 pep8