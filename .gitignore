--- conflicted
+++ resolved
@@ -6,10 +6,7 @@
 *.csv
 __pycache__/
 .ipynb_checkpoints/
-<<<<<<< HEAD
 
 dig/
-=======
 *.csv
-*/*.csv
->>>>>>> 57cde01a
+*/*.csv