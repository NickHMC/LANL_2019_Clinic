--- conflicted
+++ resolved
@@ -12,10 +12,7 @@
 from spectrogram import Spectrogram
 from scipy.signal import find_peaks
 from scipy.fftpack import fft
-<<<<<<< HEAD
 import matplotlib.pyplot as plt
-=======
->>>>>>> 84a8302e
 
 
 def baselines_by_squash(
@@ -31,10 +28,6 @@
     Return a list of baseline velocities and their uncertainties.
     Inputs:
       -  spectrogram: an instance of Spectrogram
-<<<<<<< HEAD
-=======
-
->>>>>>> 84a8302e
     Optional inputs:
       -  segments: an integer specifying the number of segments into which to
          divide the time dimension to look for a consistent peak
@@ -48,19 +41,11 @@
          described above under peak_width
       -  max_side_lobe: the segment's squashed value at ± peak_width must be
          less than or equal to max_side_lobe times the peak's value
-<<<<<<< HEAD
-=======
-
->>>>>>> 84a8302e
     Outputs:
       -  peaks: an array of peaks, in descending order of strength
       -  widths: an array of uncertainty values for the peaks
       -  heights: corresponding peak heights, normalized to
             the greatest height
-<<<<<<< HEAD
-=======
-
->>>>>>> 84a8302e
     """
 
     # Collapse along the time axis, making sure to use power,
@@ -119,10 +104,6 @@
     keepers = np.array(strong_peaks)
 
     return peaks[keepers], (np.ones(len(peaks)) * dv)[keepers], heights[keepers]
-<<<<<<< HEAD
-
-=======
->>>>>>> 84a8302e
 
 
 def baselines_by_fft(spectrogram):
@@ -191,10 +172,6 @@
 
 if __name__ == '__main__':
     import os
-<<<<<<< HEAD
-=======
-    from ProcessingAlgorithms.preprocess.digfile import DigFile
->>>>>>> 84a8302e
     os.chdir('../dig')
     sgram = Spectrogram('./CH_4_009/seg00.dig', 0.0, 50.0e-6)
 
