--- conflicted
+++ resolved
@@ -72,13 +72,8 @@
     # this should be improved
     peaks, properties = find_peaks(
         combined_spectrum,
-<<<<<<< HEAD
-        height=0.05 * tallest,  # peaks must be this tall to count
-        distance=100,  # peaks must be separated by this much at minimum
-=======
         height=min_height * tallest,  # peaks must be this tall to count
         distance=min_separation / dv  # peaks must be separated by this much at minimum
->>>>>>> 9f1e65f1
     )
     heights = properties['peak_heights']
     peak_ht = heights.max()
