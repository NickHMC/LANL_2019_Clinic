--- conflicted
+++ resolved
@@ -11,8 +11,6 @@
 
 import os
 import cv2
-
-import os
 import numpy as np
 import matplotlib.pyplot as plt
 import matplotlib.colors
@@ -749,11 +747,7 @@
             pk = hood.peak_int
             tallest = np.max(hood.intensity)
             max_peak = max(tallest, max_peak)
-<<<<<<< HEAD
-            ax.plot([hood.moment['center'] + x * hood.moment['std_dev'] for x in
-=======
             ax.plot([hood.moment['center'] + x * hood.moment['std_err'] for x in
->>>>>>> f3d8eaaa
                      (-1, 0, 1)], 0.5 * tallest * np.ones(3), 'r.')
             # show the gaussian
             hood.plot_gaussian(ax)
@@ -763,11 +757,7 @@
             # ax.set_xlim(vcenter - 12 * width, vcenter + 12 * width)
             ax.set_xlabel(f"$v$ (m/s)")
             ax.set_title(f"{hood.time*1e6:.2f}" + " $\\mu$s")
-<<<<<<< HEAD
-            txt = f"m = {hood.moment['center']:.1f} ± {hood.moment['std_dev']:.1f}"
-=======
             txt = f"m = {hood.moment['center']:.1f} ± {hood.moment['std_err']:.1f}"
->>>>>>> f3d8eaaa
             txt = f"{txt}\ng = {hood.gaussian.center:.1f} ± {hood.gaussian.width:.1f}"
             ax.annotate(txt, xy=(0.05, 0.95), xycoords='axes fraction',
                         horizontalalignment='left', verticalalignment='top')
