#!/usr/bin/env python3
# coding:utf-8
"""
::

  Author:  LANL 2019 clinic --<lanl19@cs.hmc.edu>
  Purpose: To represent a spectrogram in a Jupyter notebook
  with convenient controls
  Created: 09/26/19
"""

import os
# import cv2
import numpy as np
import matplotlib.pyplot as plt
# import matplotlib.colors
import ipywidgets as widgets

from matplotlib import widgets as mwidgets
from IPython.display import display
from plotter import COLORMAPS
from spectrogram import Spectrogram

from ProcessingAlgorithms.preprocess.digfile import DigFile
from ProcessingAlgorithms.spectrum import Spectrum
<<<<<<< HEAD

from ProcessingAlgorithms.Fitting.gaussian import Gaussian
from ProcessingAlgorithms.SignalExtraction.gaussian_follow import GaussianFitter
from peak_follower import PeakFollower
from ImageProcessing.TemplateMatching.template_matcher import TemplateMatcher
from ImageProcessing.TemplateMatching.Templates.templates import Templates
=======
from ProcessingAlgorithms.Fitting.gaussian import Gaussian
from ProcessingAlgorithms.SignalExtraction.gaussian_follow import GaussianFitter
from ProcessingAlgorithms.SignalExtraction.peak_follower import PeakFollower
from ImageProcessing.TemplateMatching.template_matcher import TemplateMatcher
from ImageProcessing.TemplateMatching.Templates.templates import *
>>>>>>> f9f5eaa4
from matplotlib.patches import Rectangle
import time as Time

from UI_Elements.plotter import COLORMAPS, DEFMAP
from UI_Elements.value_sliders import ValueSlider
# Note that this class is not actually used yet. 02/07/20
# from UI_Elements.percent_slider import PercentSlider

<<<<<<< HEAD
=======
DEFMAP = '3w_gby'  # should really be in an .ini file


>>>>>>> f9f5eaa4
class SpectrogramWidget:
    """
    A Jupyter notebook widget to represent a spectrogram, along with
    numerous controls to adjust the appearance of the spectrogram.
    For the widget to behave in a Jupyter notebook, place::

        %matplotlib widget

    at the top of the notebook. This requires that the package
    ipympl is installed, which can be done either with pip3
    or conda install ipympl.

    I also recommend editing ~/.jupyter/custom/custom.css to
    modify the definition of .container::

        .container {
            width: 100% !important;
            margin-right: 40px;
            margin-left: 40px;
            }

    **Inputs**

    - digfile: either a string or DigFile
    - kwargs: optional keyword arguments. These are passed to
      the Spectrogram constructor and to the routine that
      creates the control widgets.

    **Data members**

    - digfile: the source data DigFile
    - title: the title displayed above the spectrogram
    - baselines: a list of baseline velocities
    - spectrogram: a Spectrogram object deriving from digfile
    - fig:
    - axSpectrum:
    - axSpectrogram:
    - image:
    - colorbar:
    - individual_controls: dictionary of widgets
    - controls:
    """
    _gspec = {
        'width_ratios': [6, 1.25],
        'height_ratios': [1],
        'wspace': 0.05,
        'left': 0.075,
        'right': 0.975,
    }

    def __init__(self, *args, **kwargs):
        """
        If one passes in a single unnamed arg, it can either be a digfile,
        a string pointing to a digfile, or a two-dimensional ndarray.
        If we are founded on a dig file, it is possible to recompute
        things. Only a subset of operations are possible when we're
        based on a two-dimensional array, but perhaps that is sometimes
        desirable.
        """
        self.digfile = None
        if len(args) == 1:
            arg = args[0]
            if isinstance(arg, str):
                self.digfile = DigFile(arg)
            elif isinstance(arg, DigFile):
                self.digfile = arg
        if self.digfile == None and len(args):
            # Let's see if we have enough information to display a spectrogram
            # That means we have a two-dimensional ndarray, and possibly corresponding
            # time and velocity arrays. The signature would be (intensity, [times, velocities]).
            arg = args[0]
            if isinstance(arg, np.ndarray) and len(arg.shape) == 2:
                self._static = {'intensity': arg, }

                if len(args) == 3:
                    self._static['time'] = np.asarray(args[1])
                    self._static['velocity'] = np.asarray(args[2])
                else:
                    self._static['time'] = np.arange(0, -1 + arg.shape[1])
                    self._static['velocity'] = np.arange(
                        0, -1 + arg.shape[0])

            assert hasattr(
                self, '_static'), "Inappropriate arguments passed to the SpectrogramWidget constructor"

        # If LaTeX is enabled in matplotlib, underscores in the title
        # cause problems in displaying the histogram. However, we can
        # solve this by not using latex in displaying the title, so there
        # is no need to alter characters here.
        self.title = "" if self.static else self.digfile.filename.split(
            '/')[-1]
        self.baselines = []

        # Compute the base spectrogram (do we really need this?)
        self.spectrogram = None
        if self.dig:
            self.spectrogram = Spectrogram(
                self.digfile, None, None, **kwargs)
            self.spectrogram_fresh = True  # flag for the first pass

            self.spectrogram.overlap = 0.875

        self.fig, axes = plt.subplots(
            nrows=1, ncols=2, sharey=True,
            squeeze=True, gridspec_kw=self._gspec)
        self.axSpectrogram, self.axSpectrum = axes

        self.subfig = None
        self.axTrack = None
        self.axSpare = None

        # At the moment, clicking on the image updates the spectrum
        # shown on the left axes. It would be nice to be more sophisticated and
        # allow for more sophisticated interactions, including the ability
        # to display more than one spectrum.
        self.fig.canvas.mpl_connect(
            'button_press_event', lambda x: self.handle_click(x))
        self.fig.canvas.mpl_connect(
            'key_press_event', lambda x: self.handle_key(x))

        self.spectrum(None, "")

        self.image = None     # we will set in update_spectrogram
        self.colorbar = None  # we will set this on updating, based on the

        self.peak_followers = []  # will hold any PeakFollowers
        self.spectra = []         # will hold spectra displayed at right
        self.spectra_in_db = True  # should spectra be displayed in db?

        self.controls = dict()    # widgets stored by name
        self.layout = None        # how the controls get laid out
        self.selecting = False    # we are not currently selecting a ROI
        self.roi = []             # and we have no regions of interest
        self.threshold = None
        self.make_controls(**kwargs)

        display(self.layout)
        self.update_spectrogram()

    @property
    def static(self):
        "If we are not associated with a dig file, return True"
        return hasattr(self, '_static')

    @property
    def dig(self):
        "True if we are associated with a dig file and can recompute the spectrogram"
        return isinstance(self.digfile, DigFile)

    @property
    def intensity(self):
        "Return the two-dimensional array of intensities"
        if self.dig:
            return self.spectrogram.intensity
        else:
            return self._static['intensity']

    def make_controls(self, **kwargs):
        """
        Create the controls for this widget and store them in self.controls.
        """
        cd = self.controls  # the dictionary of controls
        t_range = kwargs.get('t_range', (0, 100))

        # If we are associated with a dig file, include controls that
        # allow recomputation of the spectrogram
        if self.dig:
            df = self.digfile

            # FFT size  ###########################################
            # Set the size of each spectrum
            pps = self.spectrogram.points_per_spectrum
            # pps = kwargs.get('points_per_spectrum', 8192)
            val = int(np.log2(pps))
            cd['spectrum_size'] = slide = widgets.IntSlider(
                value=val, min=8, max=18, step=1,
                description="FFT 2^n"
            )
            slide.continuous_update = False
            slide.observe(lambda x: self.overhaul(
                points_per_spectrum=2 ** x['new']), names="value")

            # Set the overlap percentage of successive time intervals
            cd['overlap'] = slide = widgets.FloatSlider(
                description='Overlap %',
                value=100.0 * self.spectrogram.overlap,
                min=0,
                max=100)
            slide.continuous_update = False
            slide.observe(lambda x: self.overhaul(
                overlap=x['new'] * 0.01),
                names="value")

            # Thumbnail  ###########################################
            # Display a thumbnail of the raw signal
            cd['raw_signal'] = widgets.ToggleButton(
                value=False,
                description="Show V(t)",
                button_style='',
                icon='check'
            )
            cd['raw_signal'].observe(
                lambda b: self.show_raw_signal(b), names="value")

            # Time range ###########################################

            cd['t_range'] = slide = ValueSlider(
                "Time (µs)", t_range, (df.t0, df.t_final), 1e6,
                readout_format=".1f"
            )
            slide.continuous_update = False

            # Velocity range ###########################################
            cd['velocity_range'] = slide = ValueSlider(
                "Velocity (km/s)",
                (0, 50),
                (0.0, self.spectrogram.v_max), 1e-3,
                readout_format=".1f",
                continuous_update=False
            )
        else:
            d = self._static
            cd['t_range'] = ValueSlider(
                "Time", t_range, (d['time'][0], d['time'][-1]), 1e-3,
                readout_format=".1f",
                continuous_update=False
            )
            cd['velocity_range'] = ValueSlider(
                "Velocity (km/s)",
                (0, 100),
                (0.0, d['velocity'][-1]), 1e-3,
                readout_format=".1f",
                continuous_update=False
            )

        cd['t_range'].observe(
            lambda x: self.do_update(x), names="value")
        cd['velocity_range'].observe(lambda x: self.update_velocity_range(x),
                                     names="value")

        # Color range ###########################################

        imax = self.intensity.max()
        if self.dig:
            hl = self.spectrogram.histogram_levels
            imin = hl['tens'][3]
            # Let's figure out the range likely to produce a clear
            # image. Put the 50% point at the bottom end and the 95%
            # at the top?

            def scale(x): return int(100.0 * (x - imin) / (imax - imin))
            start_range = (scale(hl['tens'][8]), scale(hl['tenths'][9]))
        else:
            imin = imax - 150  # ?? this is bad and assumes db
            start_range = (40, 70)

        cd['intensity_range'] = slide = ValueSlider(
            "Color",
            start_range,
            (imin, imax),
            multiplier=1,
            readout_format=".0f",
            continuous_update=False
        )
        slide.observe(lambda x: self.update_color_range(),
                      names="value")

        # Threshold percentage #####################################
        cd['threshold'] = slide = widgets.FloatSlider(
            description='Noise floor %',
            value=0,
            min=0,
            max=100.0,
            continuous_update=False
        )
        slide.observe(lambda x: self.update_threshold(
            x['new']), names="value")

        # Color map selector ###########################################
        the_maps = sorted(COLORMAPS.keys())
        the_maps.append('Computed')
        cd['color_map'] = widgets.Dropdown(
            options=the_maps,
            value=DEFMAP,
            description='Color Map',
            disabled=False,
        )
        cd['color_map'].observe(lambda x: self.update_cmap(),
                                names="value")

        # Click selector  ###########################################
        # What to do when registering a click in the spectrogram
        cd['clicker'] = widgets.Select(
            options=("Spectrum (dB)", "Spectrum", "Peak",
                     "Gauss", "Template_Matching"),
            value='Spectrum (dB)',
            description="Click:",
            disabled=False
        )

        cd['marquee'] = mwidgets.RectangleSelector(
            self.axSpectrogram,
            lambda eclick, erelease: self.RSelect(eclick, erelease),
            interactive=True,
            useblit=True,
            rectprops=dict(facecolor='yellow', edgecolor='red',
                           alpha=0.2, fill=True),
            drawtype='box'
        )
        cd['marquee'].set_active(False)

        # Clear spectra ###########################################
        cd['clear_spectra'] = widgets.Button(
            description="Clear Spectra"
        )
        cd['clear_spectra'].on_click(lambda b: self.clear_spectra())

        # Clear peak_followers ###########################################
        cd['clear_followers'] = widgets.Button(
            description="Clear Peak Followers"
        )
        cd['clear_followers'].on_click(lambda b: self.clear_followers())

        # Computing baselines ###########################################
        cd['baselines'] = widgets.Dropdown(
            options=('_None_', 'Squash', 'FFT'),
            value='_None_',
            description='Baselines',
            disabled=False
        )
        cd['baselines'].observe(
            lambda x: self.update_baselines(x["new"]),
            names="value")

        cd['squash'] = widgets.Button(
            description="Squash in Vertical"
        )
        cd['squash'].on_click(lambda b: self.squash_vertical())

        columns = [
            'color_map;t_range;velocity_range;intensity_range;threshold',
            'clicker;clear_spectra;clear_followers',
        ]
        if self.dig:
            columns.append(
                'spectrum_size;overlap;raw_signal;baselines;squash')

        vboxes = []
        for col in columns:
            vboxes.append(widgets.VBox([cd[x] for x in col.split(';')]))
        self.layout = widgets.HBox(vboxes)

    def range(self, var):
        "Return the range of the named control, or None if not found."
        if var in self.controls:
            return self.controls[var].range
        return None

    def RSelect(self, eclick, erelease):
        "Called when self.selecting is True and the marquee is active"
        if self.selecting:
            t0, t1 = eclick.xdata, erelease.xdata
            v0, v1 = eclick.ydata, erelease.ydata
            # make sure they are in the right order
            if t1 < t0:
                t0, t1 = t1, t0
            if v1 < v0:
                v0, v1 = v1, v0
            self.roi.append(dict(time=(t0, t1), velocity=(v0, v1)))

    def do_update(self, what):
        self.update_spectrogram()

    def show_raw_signal(self, box):
        """
        Display or remove the thumbnail of the time series data
        at the top of the spectrogram window.
        """
        if box.new:
            # display the thumbnail
            t_range = self.range('t_range')
            thumb = self.digfile.thumbnail(*t_range)
            # we have to superpose the thumbnail on the
            # existing velocity axis, so we need to rescale
            # the vertical.
            tvals = thumb['times'] * 1e6  # convert to µs
            yvals = thumb['peak_to_peak']
            ylims = self.axSpectrum.get_ylim()
            # Map the thumbnail to the top 20%
            ymax = yvals.max()
            yrange = ymax - yvals.min()
            yscale = 0.2 * (ylims[1] - ylims[0]) / yrange
            vvals = ylims[1] - yscale * (ymax - yvals)
            self.raw = self.axSpectrogram.plot(tvals, vvals,
                                               'r-', alpha=0.5)[0]
        else:
            try:
                self.axSpectrogram.lines.remove(self.raw)
                self.raw = None
                self.fig.canvas.draw()
                self.fig.canvas.flush_events()
            except:
                pass

    def overhaul(self, **kwargs):
        """
        A parameter affecting the base spectrogram has been changed, so
        we need to recompute everything.
        """
        if self.dig:
            if self.spectrogram_fresh:
                self.spectrogram_fresh = False
            else:
                self.spectrogram.set(**kwargs)
        self.update_spectrogram()

    def update_spectrogram(self):
        """
        Recompute and display everything
        """

        intense = self.spectrogram.intensity if self.dig else self._static['intensity']

        # Having recomputed the spectrum, we need to set the yrange

        # of the color map slider
        cmin = intense.min()
        cmax = intense.max()
        self.controls['intensity_range'].range = (cmin, cmax)
        self.display_spectrogram()

    def display_spectrogram(self):
        """

        """
        trange = self.range('t_range')
        vrange = self.range('velocity_range')

        if self.dig:
            # extract the requisite portions
            times, velocities, intensities = self.spectrogram.slice(
                trange, vrange)
        else:
            d = self._static
            times, velocities, intensities = d['time'], d['velocity'], d['intensity']

        # if we have already displayed an image, remove it
        if self.colorbar:
            self.colorbar.remove()
            self.colorbar = None
        if self.image:
            self.image.remove()
        self.image = None

        if self.threshold:
            intensities[intensities < self.threshold] = self.threshold

        self.image = self.axSpectrogram.pcolormesh(
            times * 1e6, velocities, intensities)

        self.colorbar = self.fig.colorbar(self.image, ax=self.axSpectrogram,
                                          fraction=0.08)

        self.axSpectrogram.set_title(self.title, usetex=False)
        self.axSpectrogram.set_xlabel('Time ($\mu$s)')
        self.axSpectrogram.set_xlim(* (np.array(trange) * 1e6))
        self.axSpectrogram.set_ylabel('Velocity (m/s)')
        self.update_velocity_range()
        self.update_color_range()
        self.update_cmap()

    def update_threshold(self, x):
        sg = self.spectrogram
        if int(x) == 0:
            self.threshold = None
        else:
            if x < 90:
                threshold = sg.histogram_levels['tens'][x // 10]
            elif x < 99:
                threshold = sg.histogram_levels['ones'][int(x - 90)]
            else:
                threshold = sg.histogram_levels['tenths'][int(10 * (x - 99))]
            self.threshold = self.spectrogram.transform(threshold)
        self.display_spectrogram()

    def update_cmap(self):
        """
        Update the color map used to display the spectrogram
        """
        mapname = self.controls['color_map'].value
        if mapname == 'Computed':
            from generate_color_map import make_spectrogram_color_map
            mapinfo = make_spectrogram_color_map(
                self.spectrogram, 4, mapname)
            maprange = (mapinfo['centroids'][1], mapinfo['centroids'][-2])
            self.controls['intensity_range'].value = maprange
        self.image.set_cmap(COLORMAPS[mapname])

    def update_velocity_range(self, info=None):
        """
        Update the displayed velocity range using values obtained
        from the 'velocity_range' slider.
        """
        if info:
            old_vmin, old_vmax = info['old']
            vmin, vmax = info['new']
            if vmax > old_vmax or vmin < old_vmin:
                return self.update_spectrogram()
        vmin, vmax = self.range('velocity_range')
        self.axSpectrogram.set_ylim(vmin, vmax)
        self.axSpectrum.set_ylim(vmin, vmax)

    def update_color_range(self):
        self.image.set_clim(self.range('intensity_range'))

    def handle_click(self, event):
        try:
            # convert time to seconds
            t, v = event.xdata * 1e-6, event.ydata
        except:
            return 0
        if self.selecting:
            return 0
        # Look up what we should do with the click
        action = self.controls['clicker'].value
        # print(f"The action I am attempting to do is {action}")
        try:
            if 'Spectrum' in action:
                self.spectrum(t, action)
            elif 'Template_Matching' in action:
                ti = self.spectrogram._time_to_index(t)
                vi = self.spectrogram._velocity_to_index(v)
                self.match_templates(ti, vi)
            else:
                # print("I am handling a click that should be a peak follower")
                self.follow(t, v, action)

        except Exception as eeps:
            pass

    def handle_key(self, event):
        try:
            # convert time to seconds
            _, v = event.xdata * 1e-6, event.ydata
        except:
            pass
        char = event.key
        if char == 'x':
            # remove the all spectra
            self.clear_spectra()
        if char in ('f', 'b', 'F', 'B'):
            # We'd like to go exploring
            if not hasattr(self, 'explorer_mark'):
                self.explorer_mark = 2
            else:
                shifts = dict(f=4, F=20, b=-4, B=-40)
                self.explorer_mark += shifts[char]

            self.gaussian_explorer(self.explorer_mark)
        if char in ('m', 'M'):
            self.selecting = not self.selecting
            self.controls['marquee'].set_active(self.selecting)
        if char in "0123456789":
            n = int(char)
            # self.fan_out(int(char))
            self.gauss_out(n)
        if char in ('a', 'A') and self.roi:
            self.analyze_roi()

    def clear_spectra(self):
        """Remove all spectra from axSpectrum and the corresponding
        markers from axSpectrogram
        """
        for x in self.spectra:
            self.axSpectrogram.lines.remove(x['marker'])
            self.axSpectrum.lines.remove(x['line'])
        self.spectra = []
        self.fig.canvas.draw()
        self.fig.canvas.flush_events()

    def clear_followers(self):
        """Remove all followers"""
        for x in self.peak_followers:
            self.axSpectrogram.lines.remove(x.line)
        self.peak_followers = []
        self.fig.canvas.draw()
        self.fig.canvas.flush_events()

    def follow(self, t, v, action):
        """Attempt to follow the path starting with the clicked
        point."""
        print(f"Let's follow something starting at {t, v} using action {action}.")
        if action == "Gauss":
            fitter = GaussianFitter(self.spectrogram, (t, v))
            self.gauss = fitter
        elif action == "Peak":
            follower = PeakFollower(self.spectrogram, (t, v))
            # self.peak = follower
            self.peak_followers.append(follower)
            follower.run()
            tsec, v = follower.v_of_t
            follower.line = self.axSpectrogram.plot(
                tsec * 1e6, v, 'r.', alpha=0.4, markersize=2)[0]
        # print("Create a figure and axes, then call self.gauss.show_fit(axes)")

    def gauss_out(self, n: int):
        """
        Show center velocity, width, and amplitude for gaussian
        fits to the data in follower n.
        """
        if n >= len(self.peak_followers):
            return 0
        WRITEOUT, fnum = False, 0
        pf = self.peak_followers[n]
        times, centers, widths, amps = [], [], [], []
        vind = pf.frame['vi_span'].to_numpy()
        tind = pf.frame['t_index'].to_numpy()
        sp = self.spectrogram
        for j in range(len(tind)):
            t = sp.time[tind[j]] * 1e6
            vfrom, vto = vind[j]
            powers = sp.power(sp.intensity[vfrom:vto, tind[j]])
            speeds = sp.velocity[vfrom:vto]

            gus = Gaussian(speeds, powers)
            if gus.valid:
                times.append(t)
                centers.append(gus.center)
                widths.append(gus.width)
                amps.append(gus.amplitude)
                if WRITEOUT:
                    fname = f"{os.path.splitext(self.digfile.filename)[0]}_{fnum:04d}.csv"
                    gus.write_csv(fname)
                    fnum += 1
        if WRITEOUT:
            # write out the times, too
            fname = f"{os.path.splitext(self.digfile.filename)[0]}_t.csv"
            v = np.asarray(times)
            np.savetxt(v, fname)

        fig, axes = plt.subplots(nrows=1, ncols=3, squeeze=True)
        ax1, ax2, ax3 = axes
        ax1.errorbar(times, centers, fmt='b-', yerr=widths)
        ax1.set_xlabel(r'$t$ ($\mu$s)')
        ax1.set_ylabel(r'$v$ (m/s)')

        ax2.plot(times, widths, 'r-')
        ax2.set_xlabel(r'$t$ ($\mu$s)')
        ax2.set_ylabel(r'$\delta v$ (m/s)')

        ax3.plot(times, amps, 'g-')
        ax3.set_xlabel(r'$t$ ($\mu$s)')
        ax3.set_ylabel('Amplitude')

        # Store the values for later access
        if not hasattr(self, "gauss_outs"):
            self.gauss_outs = [None for x in range(len(self.peak_followers))]
        else:
            while len(self.gauss_outs) < len(self.peak_followers):
                self.gauss_outs.append(None)
        self.gauss_outs[n] = dict(
            time=np.array(times),
            center=np.array(centers),
            width=np.array(widths),
            amplitude=np.array(amps)
        )

    def gaussian_explorer(self, follower_pt: int):
        """
        Show center velocity, width, and amplitude for gaussian
        fits to the data in follower n.
        """
        if len(self.peak_followers) == 0:
            return 0
        pf = self.peak_followers[0]
        res = pf.results
        points = len(res['t_index'])

        def bound(x):
            return x % points

        follower_pt = bound(follower_pt)

        # We'd like to show data for this index, the previous one,
        #  and the next one, along with the gaussian fit
        hoods = [pf.hood(n=bound(x + follower_pt))
                 for x in (-2, -1, 0, 1, 2)]

        # Check that we have the requisite figure, and make it if we don't
        if not hasattr(self, 'explorer_fig'):
            self.explorer_fig, self.explorer_axes = plt.subplots(
                1, 5, sharey=True)
            # also add a marker to the follower's representation on the
            # spectrogram to make it easier to see where we are
            self.explorer_marker = self.axSpectrogram.plot([], [], 'k*')[0]

        # show where we are
        tsec, v = pf.v_of_t
        self.explorer_marker.set_data(
            [tsec[follower_pt] * 1e6, ], [v[follower_pt], ])

        min_v, max_v, max_peak = 1e10, 0, 0
        for ax, hood in zip(self.explorer_axes, hoods):
            ax.clear()
            # plot the data
            ax.plot(hood.velocity, hood.intensity, 'ko', alpha=0.5)

            # plot the background level used for the moment calculation
            bg = hood.moment['background']
            ax.plot([hood.velocity[0], hood.velocity[-1]], [bg, bg], 'r-')
            # show the center and widths from the moment calculation
            tallest = np.max(hood.intensity)
            max_peak = max(tallest, max_peak)
            ax.plot([hood.moment['center'] + x * hood.moment['std_err'] for x in
                     (-1, 0, 1)], 0.5 * tallest * np.ones(3), 'r.')
            # show the gaussian
            hood.plot_gaussian(ax)
            vcenter, width = hood.peak_v, hood.moment['std_dev']
            min_v = min(min_v, vcenter - 12 * width)
            max_v = max(max_v, vcenter + 12 * width)
            # ax.set_xlim(vcenter - 12 * width, vcenter + 12 * width)
            ax.set_xlabel(f"$v$ (m/s)")
            ax.set_title(f"{hood.time*1e6:.2f}" + " $\\mu$s")
            txt = f"m = {hood.moment['center']:.1f} ± {hood.moment['std_err']:.1f}"
            txt = f"{txt}\ng = {hood.gaussian.center:.1f} ± {hood.gaussian.width:.1f}"
            ax.annotate(txt, xy=(0.05, 0.95), xycoords='axes fraction',
                        horizontalalignment='left', verticalalignment='top')

        for ax in self.explorer_axes:
            ax.set_xlim(min_v, max_v)

        # label the common velocity axis
        ax = self.explorer_axes[0]
        ax.set_ylim(-0.05 * max_peak, 1.2 * max_peak)
        ax.set_ylabel("Intensity")

    def analyze_roi(self):
        """
        Extract the region(s) of interest and process them
        """
        for roi in self.roi:
            analyze_region(self.spectrogram, roi['time'])

    def fan_out(self, n: int):
        """Produce a zoomed in version of this trace, showing
        the neighborhood around the determined peak.
        """
        if n >= len(self.peak_followers):
            return 0
        pf = self.peak_followers[n]
        vind = pf.frame['vi_span'].to_numpy()
        tind = pf.frame['t_index'].to_numpy()
        self.subfig, axes = plt.subplots(
            nrows=1, ncols=2, sharey=True,
            squeeze=True, gridspec_kw=self._gspec)
        self.axSpare, self.axTrack = axes

        # We will create a "waterfall" of curves surrounding
        # the peaks, each offset by a bit. The x axis will
        # represent intensity, with subsequent time traces offset
        # by an amount I need to determine. The y axis
        # is velocity.

        spans = []
        vvec = self.spectrogram.velocity  # shortcut to velocity vector
        tvec = self.spectrogram.time
        ivec = self.spectrogram.intensity

        # pre-extract a bunch of one-dimensional curves
        # and be sure to convert to power
        for n in range(len(tind)):
            vfrom, vto = vind[n]
            spans.append({
                'v': vvec[vfrom:vto],
                'power': self.spectrogram.power(ivec[vfrom:vto, tind[n]]),
                't': tvec[tind[n]] * 1e6,
            })

        maxima = np.array([np.max(x['power']) for x in spans])
        maxpower = maxima.max()
        # Let's set the offset between times to be one tenth of
        # the maxpower
        offset = 0.025 * maxpower

        for n in reversed(list(range(len(spans)))):
            span = spans[n]
            self.axTrack.plot(
                span['power'] + n * offset,
                span['v'],
                'b-',
                alpha=0.33
            )
        self.axTrack.set_ylabel('$v$')

    def squash_vertical(self):
        normy = self.spectrogram.squash(dB=False) * 2000
        self.axSpectrogram.plot(self.spectrogram.time * 1e6, normy,
                                'b-', alpha=0.75)

    def update_baselines(self, method):
        """
        Handle the baselines popup menu
        """
        from ProcessingAlgorithms.SignalExtraction.baselines import baselines_by_squash
        blines = []
        self.baselines = []  # remove any existing baselines
        if method == "Squash":
            peaks, sigs, heights = baselines_by_squash(self.spectrogram)
            blines.extend(peaks)

            # for n in range(len(heights)):
            # if heights[n] > 0.1:
            # blines.append(peaks[n])

        # Now show the baselines in blines or remove any
        # if blines is empty

        if not blines:
            for b in self.baselines:
                self.axSpectrum.lines.remove(b['line'])
            self.baselines = []  # remove them
        else:
            edges = (
                self.spectrogram.intensity.min(),
                self.spectrogram.intensity.max()
            )
            for v in blines:
                bline = self.axSpectrum.plot(
                    [edges[0], edges[1]],
                    [v, v],
                    'k-',
                    alpha=0.4
                )
                self.baselines.append(dict(v=v, line=bline))

    def baseline_intensity(self):
        self.update_baselines("Squash")
        figgy = plt.figure()
        ax = figgy.add_subplot(1, 1, 1)
        sg = self.spectrogram
        for bline in self.baselines:
            index = sg._velocity_to_index(bline['v'])
            if index > 2:
                ax.semilogy(sg.time * 1e6, sg.power(sg.intensity[index, :]))
        ax.set_xlabel(r"$t$ ($\mu$ s)")
        ax.set_ylabel(r"Power")

    def Spectrum(self, the_time: float):
        """
        Return the column from the spectrogram in power form
        """
        sg = self.spectrogram
        t_index = sg._time_to_index(the_time)
        vals = sg.intensity[:, t_index]
        return sg.power(vals)

    def spectrum(self, the_time: float, form: str):
        """
        Display a spectrum in the left axes corresponding to the
        passed value of the_time (which is in seconds).
        """
        _colors = ["r", "g", "b", "y"]
        if the_time is None:
            # Initialize the axes
            # self.axSpectrum.plot([0, 1], [0, 1], 'r-')
            self.axSpectrum.grid(axis='x', which='both',
                                 color='b', alpha=0.4)
        else:
            if True:
                delta_t = self.spectrogram.points_per_spectrum / 2 * \
                    self.digfile.dt
                the_spectrum = Spectrum(
                    self.digfile.values(the_time - delta_t,
                                        the_time + delta_t),
                    self.digfile.dt,
                    remove_dc=True)
                # compute the level of the 90th percentile
                spec = dict(spectrum=the_spectrum)
                vals = the_spectrum.db
                ordering = np.argsort(vals)
                if self.baselines:
                    blines = [x['v'] for x in self.baselines]
                    n = -1
                    while the_spectrum.velocities[ordering[n]] in blines:
                        n -= 1
                else:
                    n = -1
                spec['max'] = vals[ordering[n]]
                noise_floor = int(n - 0.1 * len(vals))
                spec['90'] = vals[ordering[noise_floor]]
            else:
                t_index = self.spectrogram._time_to_index(the_time)
                vals = self.spectrogram.intensity[:, t_index]

            # We need to worry about the format of the spectrum
            db = ('dB' in form)
            field = 'db' if db else 'power'
            the_line = self.axSpectrum.plot(
                getattr(the_spectrum, field),
                the_spectrum.velocities,
                _colors[len(self.spectra)],
                alpha=0.33
            )
            spec['line'] = the_line[0]

            tval = the_time * 1e6  # convert to microseconds
            marker = self.axSpectrogram.plot(
                [tval, tval],
                [0, self.spectrogram.v_max],
                _colors[len(self.spectra)],
                alpha=0.33)
            spec['marker'] = marker[0]

            self.spectra.append(spec)

            if db != self.spectra_in_db:
                self.spectra_in_db = db  # switch our mode
                # and replot all the spectra
                for spec in self.spectra:
                    li = spec['line']
                    sp = spec['spectrum']
                    li.set(xdata=getattr(sp, field), ydata=sp.velocities)

            self.axSpectrum.set_xlabel("Power (dB)" if db else "Power")
            if db:
                # we should order the values and set a limit at something
                # like the strongest decile
                ninety = max([x['90'] for x in self.spectra])
                peak = max([x['max'] for x in self.spectra])
                self.axSpectrum.set_xlim(ninety, peak)
            return 0
            line = self.axSpectrum.lines[0]
            intensities = the_spectrum.db
            line.set(xdata=intensities, ydata=the_spectrum.velocities)

            # We should also add a line to the spectrogram showing where
            # the spectrum came from.
            if not self.axSpectrogram.lines:
                self.axSpectrogram.plot([0, 0], [0, 1], 'r-', alpha=0.33)
            # this won't scale when we add baselines
            line = self.axSpectrogram.lines[0]

            line.set(xdata=[tval, tval], ydata=[0, self.spectrogram.v_max])

    def match_templates(self, time, velocity):
<<<<<<< HEAD

        methodsToUse = ['cv2.TM_CCORR_NORMED', 'cv2.TM_SQDIFF', 'cv2.TM_SQDIFF_NORMED']

        matcher = TemplateMatcher(self.spectrogram, template=Templates.opencv_long_start_pattern5.value, span=200, k=20, methods=methodsToUse)
        
        times, velos, scores, methodsUsed = matcher.match()

        time_offset = 2.0 + (2 * abs(matcher.spectrogram.time[matcher.template_time_offset_index] * 1e6))
        times = np.array(times) + time_offset

        matcher.add_to_plot(self.axSpectrogram, times, velos, scores, methodsUsed, 
                                show_points=True, 
                                show_medoids=True,
                                verbose=False,
                                visualize_opacity=False, 
                                show_bounds=True)
=======
        template = Templates.opencv_long_start_pattern4

        span = 210
        vscale = 9

        dv = self.spectrogram.velocity[vscale * span]
        dt = self.spectrogram.time[span] * 1e6

        # print(self.spectrogram.intensity.shape)

        new_click = (0, 0)

        matcher = TemplateMatcher(
            self.spectrogram, new_click, template, span=span, velo_scale=vscale)

        times, velos, scores = matcher.match()

        # print(times, velos, scores)

        patch = Rectangle(new_click, dt, dv, fill=False,
                          color='b', alpha=0.15)
        self.axSpectrogram.add_patch(patch)

        colors = ['ro', 'bo', 'go', 'mo', 'ko', 'co']
        color_names = ['red', 'blue', 'green', 'magenta', 'black', 'cyan']
        # methods = ['cv2.TM_CCOEFF', 'cv2.TM_CCOEFF_NORMED', 'cv2.TM_CCORR',
        #     'cv2.TM_CCORR_NORMED', 'cv2.TM_SQDIFF', 'cv2.TM_SQDIFF_NORMED']

        methods = ['cv2.TM_SQDIFF_NORMED', 'cv2.TM_CCOEFF_NORMED',
                   'cv2.TM_SQDIFF']  # the 'best' method for matching

        for i in range(len(times)):
            print("method: ", methods[i])
            print("color: ", color_names[i])
            print("time: ", times[i])
            print("velocity: ", velos[i], '\n')
            # print("score: ", scores[i])
            self.axSpectrogram.plot(
                times[i], velos[i], colors[i], markersize=3, alpha=0.7)

        # self.axSpectrogram.plot( times, velos, 'ro', markersize=2.5, alpha=0.9)

        max_follower = 0
        max_index = 0
        max_tsecs = 0
        max_v = 0

        for i in range(len(times)):

            t = times[i] * 1e-6
            v = velos[i]

            follower = PeakFollower(self.spectrogram, (t, v))

            self.peak_followers.append(follower)
            follow_sum = follower.run()

            tsec, v = follower.v_of_t

            if follow_sum > max_follower:
                max_follower = follow_sum
                max_index = i
                max_tsecs = tsec
                max_v = v

        follower.line = self.axSpectrogram.plot(
            max_tsecs * 1e6, max_v, 'r-', alpha=0.5)[0]

        most_likely_time = times[max_index]
        most_likely_velo = velos[max_index]

        print("(most confident) time: ", most_likely_time)
        print("             velocity: ", most_likely_velo, "\n")

        self.axSpectrogram.plot(
            most_likely_time, most_likely_velo, 'ko', markersize=2, alpha=1)
>>>>>>> f9f5eaa4


<|MERGE_RESOLUTION|>--- conflicted
+++ resolved
@@ -23,20 +23,12 @@
 
 from ProcessingAlgorithms.preprocess.digfile import DigFile
 from ProcessingAlgorithms.spectrum import Spectrum
-<<<<<<< HEAD
 
 from ProcessingAlgorithms.Fitting.gaussian import Gaussian
 from ProcessingAlgorithms.SignalExtraction.gaussian_follow import GaussianFitter
 from peak_follower import PeakFollower
 from ImageProcessing.TemplateMatching.template_matcher import TemplateMatcher
 from ImageProcessing.TemplateMatching.Templates.templates import Templates
-=======
-from ProcessingAlgorithms.Fitting.gaussian import Gaussian
-from ProcessingAlgorithms.SignalExtraction.gaussian_follow import GaussianFitter
-from ProcessingAlgorithms.SignalExtraction.peak_follower import PeakFollower
-from ImageProcessing.TemplateMatching.template_matcher import TemplateMatcher
-from ImageProcessing.TemplateMatching.Templates.templates import *
->>>>>>> f9f5eaa4
 from matplotlib.patches import Rectangle
 import time as Time
 
@@ -45,12 +37,6 @@
 # Note that this class is not actually used yet. 02/07/20
 # from UI_Elements.percent_slider import PercentSlider
 
-<<<<<<< HEAD
-=======
-DEFMAP = '3w_gby'  # should really be in an .ini file
-
-
->>>>>>> f9f5eaa4
 class SpectrogramWidget:
     """
     A Jupyter notebook widget to represent a spectrogram, along with
@@ -996,7 +982,6 @@
             line.set(xdata=[tval, tval], ydata=[0, self.spectrogram.v_max])
 
     def match_templates(self, time, velocity):
-<<<<<<< HEAD
 
         methodsToUse = ['cv2.TM_CCORR_NORMED', 'cv2.TM_SQDIFF', 'cv2.TM_SQDIFF_NORMED']
 
@@ -1013,83 +998,5 @@
                                 verbose=False,
                                 visualize_opacity=False, 
                                 show_bounds=True)
-=======
-        template = Templates.opencv_long_start_pattern4
-
-        span = 210
-        vscale = 9
-
-        dv = self.spectrogram.velocity[vscale * span]
-        dt = self.spectrogram.time[span] * 1e6
-
-        # print(self.spectrogram.intensity.shape)
-
-        new_click = (0, 0)
-
-        matcher = TemplateMatcher(
-            self.spectrogram, new_click, template, span=span, velo_scale=vscale)
-
-        times, velos, scores = matcher.match()
-
-        # print(times, velos, scores)
-
-        patch = Rectangle(new_click, dt, dv, fill=False,
-                          color='b', alpha=0.15)
-        self.axSpectrogram.add_patch(patch)
-
-        colors = ['ro', 'bo', 'go', 'mo', 'ko', 'co']
-        color_names = ['red', 'blue', 'green', 'magenta', 'black', 'cyan']
-        # methods = ['cv2.TM_CCOEFF', 'cv2.TM_CCOEFF_NORMED', 'cv2.TM_CCORR',
-        #     'cv2.TM_CCORR_NORMED', 'cv2.TM_SQDIFF', 'cv2.TM_SQDIFF_NORMED']
-
-        methods = ['cv2.TM_SQDIFF_NORMED', 'cv2.TM_CCOEFF_NORMED',
-                   'cv2.TM_SQDIFF']  # the 'best' method for matching
-
-        for i in range(len(times)):
-            print("method: ", methods[i])
-            print("color: ", color_names[i])
-            print("time: ", times[i])
-            print("velocity: ", velos[i], '\n')
-            # print("score: ", scores[i])
-            self.axSpectrogram.plot(
-                times[i], velos[i], colors[i], markersize=3, alpha=0.7)
-
-        # self.axSpectrogram.plot( times, velos, 'ro', markersize=2.5, alpha=0.9)
-
-        max_follower = 0
-        max_index = 0
-        max_tsecs = 0
-        max_v = 0
-
-        for i in range(len(times)):
-
-            t = times[i] * 1e-6
-            v = velos[i]
-
-            follower = PeakFollower(self.spectrogram, (t, v))
-
-            self.peak_followers.append(follower)
-            follow_sum = follower.run()
-
-            tsec, v = follower.v_of_t
-
-            if follow_sum > max_follower:
-                max_follower = follow_sum
-                max_index = i
-                max_tsecs = tsec
-                max_v = v
-
-        follower.line = self.axSpectrogram.plot(
-            max_tsecs * 1e6, max_v, 'r-', alpha=0.5)[0]
-
-        most_likely_time = times[max_index]
-        most_likely_velo = velos[max_index]
-
-        print("(most confident) time: ", most_likely_time)
-        print("             velocity: ", most_likely_velo, "\n")
-
-        self.axSpectrogram.plot(
-            most_likely_time, most_likely_velo, 'ko', markersize=2, alpha=1)
->>>>>>> f9f5eaa4
-
-
+
+
