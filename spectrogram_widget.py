--- conflicted
+++ resolved
@@ -239,11 +239,6 @@
         # create the call-back functions, and then display the controls
 
         display(self.controls)
-<<<<<<< HEAD
-#         display(self.fig)
-=======
-        # display(self.fig)
->>>>>>> 721693e0
         self.update_spectrogram()
 
     def make_controls(self, **kwargs):
