--- conflicted
+++ resolved
@@ -49,12 +49,7 @@
         else:
             raise ValueError(
                 "datatype corresponds to an unsupported data type.")
-<<<<<<< HEAD
     elif datatype == np.dtype("u1") or datatype == np.dtype("ubyte"):
-=======
-    elif datatype == np.dtype("u1"):
-        # elif datatype == np.dtype("ubyte"):
->>>>>>> f9f5eaa4
         dataformat = '8'
     elif datatype == np.dtype("<u2"):
         dataformat = '16'
