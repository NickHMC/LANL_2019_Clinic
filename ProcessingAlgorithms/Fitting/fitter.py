# coding:utf-8

"""
::

   Author:  LANL Clinic 2019 --<lanl19@cs.hmc.edu>
   Purpose: Manage nonlinear least-squares fits
   Created: 3/11/20
"""
import numpy as np
from scipy.optimize import curve_fit, OptimizeWarning
import matplotlib.pyplot as plt


class Fitter:
    """
    Manage a fitting operation
    """

    def __init__(self, function, xvalues, yvalues, sigma, param_dictionary: dict):
        from scipy.optimize import curve_fit, OptimizeWarning
        self.f = function
        self.x = xvalues
        self.y = yvalues
        self.notnan = np.logical_not(np.isnan(self.y))
        self.numpts = np.sum(self.notnan)
        self.sigma = sigma
        self.p0 = param_dictionary
        self.p, self.pcov = curve_fit(
            self.f, self.x[self.notnan], self.y[self.notnan],
            list(self.p0.values()), sigma,
            absolute_sigma=True)
        self.residuals = self.y - self.f(self.x, *self.p)
        self.normalized_residuals = self.residuals / self.sigma
        self.chisq = np.sum(np.power(self.normalized_residuals, 2))
        self.reduced_chisq = self.chisq / (self.numpts - len(self.p))
        self.errors = np.sqrt(np.diag(self.pcov))

    def format_value(self, x, err):
        """
        Format the display of the value x and the error to handle the right number of digits.
        """
        if x == 0:
            digits = 1 - np.floor(np.log10(err))
        else:
            digits = 1 + np.floor(np.log10(np.abs(x / err)))

        fmt = "{0:." + f"{int(digits)}" + "}"
        val = fmt.format(x)
        return f"{val} ± {err:.2g}"

    def __str__(self):
        report = [f"Fit to {self.f.__name__} using {len(self.x)} points.", ]
        for par0, param, err in zip(self.p0.keys(), self.p, self.errors):
            report.append(f"{par0} = {self.format_value(param, err)}")
        report.append(f"χ2 = {self.chisq:.2g} = {self.reduced_chisq:.2f}/DoF")
        return "\n".join(report)

    def plot(self, **kwargs):

        self.fig, self.axes = plt.subplots(
            nrows=3, ncols=1,
            sharex=True, squeeze=True,
            gridspec_kw=dict(
                height_ratios=[0.2, 0.2, 0.6],
                left=0.075,
                right=0.975,
                wspace=0.05
            )
        )
        res, normres, main = self.axes
        main.plot(self.x, self.y, 'k.', alpha=0.5)
        xvals = np.linspace(self.x[0], self.x[-1], 200)
        yvals = self.f(xvals, *self.p)
        main.plot(xvals, yvals, 'r-', alpha=0.5)
        if 'xlabel' in kwargs:
            main.set_xlabel(kwargs['xlabel'])
        if 'ylabel' in kwargs:
            main.set_ylabel(kwargs['ylabel'])
<<<<<<< HEAD

=======
>>>>>>> 84a8302e
        # Now the residual panel
        res.errorbar(self.x, self.residuals, yerr=self.sigma, fmt='.')
        res.set_ylabel('Res')

        # and the normalized residuals
        normres.plot(self.x, self.normalized_residuals, '.')
        normres.set_ylabel('Norm res')
<<<<<<< HEAD
=======
        
>>>>>>> 84a8302e
        if 'title' in kwargs:
            res.set_title(kwargs['title'])<|MERGE_RESOLUTION|>--- conflicted
+++ resolved
@@ -77,10 +77,7 @@
             main.set_xlabel(kwargs['xlabel'])
         if 'ylabel' in kwargs:
             main.set_ylabel(kwargs['ylabel'])
-<<<<<<< HEAD
 
-=======
->>>>>>> 84a8302e
         # Now the residual panel
         res.errorbar(self.x, self.residuals, yerr=self.sigma, fmt='.')
         res.set_ylabel('Res')
@@ -88,9 +85,6 @@
         # and the normalized residuals
         normres.plot(self.x, self.normalized_residuals, '.')
         normres.set_ylabel('Norm res')
-<<<<<<< HEAD
-=======
-        
->>>>>>> 84a8302e
+
         if 'title' in kwargs:
             res.set_title(kwargs['title'])