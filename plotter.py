#! /usr/bin/env python3

import cm_xml_to_matplotlib as cm
import os

DIR = "xml color map files"

# make the Matplotlib compatible colormap

# Let's load all the colormaps
COLORMAPS = {}

for file in os.listdir(DIR):
    base, ext = os.path.splitext(file)
    if ext == '.xml':
        COLORMAPS[base] = cm.make_cmap(os.path.join(DIR, file))


<<<<<<< HEAD
mycmap = cm.make_cmap('./xml_cm_files/.xml') #make the Matplotlib compatible colormap
## to use colormap: matplotlib.pyplot.imshow(your_image, cmap=matplotlib.pyplot.get_cmap(mycmap))

cm.plot_cmap(mycmap) #plot an 8 by 1 copy of the colormap

cm.cmap_matrix(mycmap)
=======
# mycmap = cm.make_cmap(os.path.join(DIR, '3w_gby.xml'))
# to use colormap: matplotlib.pyplot.imshow(your_image, cmap=matplotlib.pyplot.get_cmap(mycmap))

# cm.plot_cmap(mycmap)  # plot an 8 by 1 copy of the colormap
>>>>>>> 1c3056ec
<|MERGE_RESOLUTION|>--- conflicted
+++ resolved
@@ -15,17 +15,7 @@
     if ext == '.xml':
         COLORMAPS[base] = cm.make_cmap(os.path.join(DIR, file))
 
-
-<<<<<<< HEAD
-mycmap = cm.make_cmap('./xml_cm_files/.xml') #make the Matplotlib compatible colormap
-## to use colormap: matplotlib.pyplot.imshow(your_image, cmap=matplotlib.pyplot.get_cmap(mycmap))
-
-cm.plot_cmap(mycmap) #plot an 8 by 1 copy of the colormap
-
-cm.cmap_matrix(mycmap)
-=======
 # mycmap = cm.make_cmap(os.path.join(DIR, '3w_gby.xml'))
 # to use colormap: matplotlib.pyplot.imshow(your_image, cmap=matplotlib.pyplot.get_cmap(mycmap))
 
 # cm.plot_cmap(mycmap)  # plot an 8 by 1 copy of the colormap
->>>>>>> 1c3056ec
