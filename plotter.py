--- conflicted
+++ resolved
@@ -10,7 +10,6 @@
 # Let's load all the colormaps
 COLORMAPS = {}
 
-<<<<<<< HEAD
 try:
     for file in os.listdir(DIR):
         base, ext = os.path.splitext(file)
@@ -18,12 +17,6 @@
             COLORMAPS[base] = cm.make_cmap(os.path.join(DIR, file))
 except FileNotFoundError:
     print("No folder named 'xml color map files' in the source directory.")
-=======
-for file in os.listdir(DIR):
-    base, ext = os.path.splitext(file)
-    if ext == '.xml':
-        COLORMAPS[base] = cm.make_cmap(os.path.join(DIR, file))
->>>>>>> d04f646d
 
 # mycmap = cm.make_cmap(os.path.join(DIR, '3w_gby.xml'))
 # to use colormap: matplotlib.pyplot.imshow(your_image,
