--- conflicted
+++ resolved
@@ -1,10 +1,7 @@
 #! /usr/bin/env python3
 
-<<<<<<< HEAD
-import xml_cm_files.cm_xml_to_matplotlib as cm
-=======
+
 import xml_cm_files.cm_xml_to_matplotlib as cm # Due to the updated folder structure.
->>>>>>> 44296eee
 import os
 
 DIR = os.path.join(os.path.split(__file__)[0], "xml_cm_files")
